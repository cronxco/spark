--- conflicted
+++ resolved
@@ -46,13 +46,11 @@
         ->name('integrations.storeInstances');
     Volt::route('/integrations/{integration}/configure', 'integrations.configure')->name('integrations.configure');
 
-<<<<<<< HEAD
     // Financial accounts routes
     Route::get('financial-accounts', \App\Livewire\FinancialAccounts::class)->name('financial-accounts');
     Volt::route('/financial-accounts/create', 'create-financial-account')->name('financial-accounts.create');
     Route::get('financial-accounts/{account}', \App\Livewire\FinancialAccountShow::class)->name('financial-accounts.show');
     Volt::route('/balance-updates/create', 'add-balance-update')->name('balance-updates.create');
-=======
     // GoCardless bank selection page
     Route::get('integrations/groups/{group}/gocardless/bank-selection', function (IntegrationGroup $group) {
         if ((string) $group->user_id !== (string) Auth::id()) {
@@ -242,7 +240,6 @@
         ]);
     })->name('debug.oauth-test');
 
->>>>>>> 87c8f071
 });
 
 // Webhook routes (no auth required)
