--- conflicted
+++ resolved
@@ -41,13 +41,8 @@
     {
         $user = User::factory()->create();
         $integration = Integration::factory()->create(['user_id' => $user->id]);
-<<<<<<< HEAD
-        $object = EventObject::factory()->create(['user_id' => $user->id]);
-        
-=======
         $object = EventObject::factory()->create(['integration_id' => $integration->id]);
 
->>>>>>> 7fef8ca4
         $objectId = $object->id;
         $object->delete();
 
@@ -67,15 +62,9 @@
     {
         $user = User::factory()->create();
         $integration = Integration::factory()->create(['user_id' => $user->id]);
-<<<<<<< HEAD
-        $actor = EventObject::factory()->create(['user_id' => $user->id]);
-        $target = EventObject::factory()->create(['user_id' => $user->id]);
-        
-=======
         $actor = EventObject::factory()->create(['integration_id' => $integration->id]);
         $target = EventObject::factory()->create(['integration_id' => $integration->id]);
 
->>>>>>> 7fef8ca4
         $event = Event::factory()->create([
             'integration_id' => $integration->id,
             'actor_id' => $actor->id,
@@ -101,8 +90,8 @@
     {
         $user = User::factory()->create();
         $integration = Integration::factory()->create(['user_id' => $user->id]);
-        $actor = EventObject::factory()->create(['user_id' => $user->id]);
-        $target = EventObject::factory()->create(['user_id' => $user->id]);
+        $actor = EventObject::factory()->create(['integration_id' => $integration->id]);
+        $target = EventObject::factory()->create(['integration_id' => $integration->id]);
         $event = Event::factory()->create([
             'integration_id' => $integration->id,
             'actor_id' => $actor->id,
@@ -133,15 +122,9 @@
     {
         $user = User::factory()->create();
         $integration = Integration::factory()->create(['user_id' => $user->id]);
-<<<<<<< HEAD
-        $actor = EventObject::factory()->create(['user_id' => $user->id]);
-        $target = EventObject::factory()->create(['user_id' => $user->id]);
-        
-=======
         $actor = EventObject::factory()->create(['integration_id' => $integration->id]);
         $target = EventObject::factory()->create(['integration_id' => $integration->id]);
 
->>>>>>> 7fef8ca4
         $event = Event::factory()->create([
             'integration_id' => $integration->id,
             'actor_id' => $actor->id,
