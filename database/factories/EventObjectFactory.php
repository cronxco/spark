--- conflicted
+++ resolved
@@ -15,11 +15,7 @@
         return [
             'id' => $this->faker->uuid(),
             'time' => $this->faker->dateTime(),
-<<<<<<< HEAD
-            'user_id' => \App\Models\Integration::factory()->create()->user_id,
-=======
             'integration_id' => Integration::factory(),
->>>>>>> 7fef8ca4
             'concept' => $this->faker->word(),
             'type' => $this->faker->word(),
             'title' => $this->faker->sentence(),
