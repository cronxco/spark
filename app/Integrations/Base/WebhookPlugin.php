<?php

namespace App\Integrations\Base;

use App\Integrations\Contracts\IntegrationPlugin;
use App\Models\Event;
use App\Models\EventObject;
use App\Models\Integration;
use App\Models\IntegrationGroup;
use App\Models\User;
use Exception;
use Illuminate\Http\Request;
use Illuminate\Support\Str;

abstract class WebhookPlugin implements IntegrationPlugin
{
    public static function getServiceType(): string
    {
        return 'webhook';
    }

    public function initializeGroup(User $user): IntegrationGroup
    {
        $webhookSecret = Str::random(32);
        $webhookUrl = route('webhook.handle', [
            'service' => static::getIdentifier(),
            'secret' => $webhookSecret,
        ]);

        return IntegrationGroup::create([
            'user_id' => $user->id,
            'service' => static::getIdentifier(),
            'account_id' => $webhookSecret,
            'access_token' => $webhookUrl,
            'refresh_token' => null,
            'expiry' => null,
            'refresh_expiry' => null,
        ]);
    }

    public function createInstance(IntegrationGroup $group, string $instanceType, array $initialConfig = []): Integration
    {
        return Integration::create([
            'user_id' => $group->user_id,
            'integration_group_id' => $group->id,
            'service' => static::getIdentifier(),
            'name' => static::getDisplayName(),
            'instance_type' => $instanceType,
            'configuration' => $initialConfig,
            'account_id' => $group->account_id, // reuse secret if relevant
            'access_token' => $group->access_token, // webhook url for convenience
        ]);
    }

    public function handleWebhook(Request $request, Integration $integration): void
    {
        // Verify webhook signature if required
        if (! $this->verifyWebhookSignature($request, $integration)) {
            abort(401, 'Invalid webhook signature');
        }

        // Process the webhook payload
        $payload = $request->all();
        $convertedData = $this->convertData($payload, $integration);

        // Create events, objects, and blocks
        $this->createEventsFromWebhook($convertedData, $integration);
    }
<<<<<<< HEAD
    
    public function verifyWebhookSignature(Request $request, Integration $integration): bool
=======

    public function handleOAuthCallback(Request $request, IntegrationGroup $group): void
    {
        // Webhook plugins don't handle OAuth callbacks
        throw new Exception('Webhook plugins do not handle OAuth callbacks');
    }

    public function fetchData(Integration $integration): void
    {
        // Webhook plugins don't fetch data
        throw new Exception('Webhook plugins do not fetch data');
    }

    protected function verifyWebhookSignature(Request $request, Integration $integration): bool
>>>>>>> 7fef8ca4
    {
        // Override in child classes if signature verification is needed
        return true;
    }

    protected function createEventsFromWebhook(array $convertedData, Integration $integration): void
    {
        foreach ($convertedData['events'] ?? [] as $eventData) {
            // Create actor object
            $actor = $this->createOrUpdateObject($eventData['actor'], $integration);

            // Create target object
            $target = $this->createOrUpdateObject($eventData['target'], $integration);

            // Create event
<<<<<<< HEAD
            $event = \App\Models\Event::create([
=======
            $event = Event::create([
>>>>>>> 7fef8ca4
                'source_id' => $eventData['source_id'],
                'time' => $eventData['time'],
                'integration_id' => $integration->id,
                'actor_id' => $actor->id,
                'actor_metadata' => $eventData['actor_metadata'] ?? [],
                'service' => $integration->service,
                'domain' => $eventData['domain'],
                'action' => $eventData['action'],
                'value' => $eventData['value'] ?? null,
                'value_multiplier' => $eventData['value_multiplier'] ?? 1,
                'value_unit' => $eventData['value_unit'] ?? null,
                'event_metadata' => $eventData['event_metadata'] ?? [],
                'target_id' => $target->id,
                'target_metadata' => $eventData['target_metadata'] ?? [],
                'embeddings' => $eventData['embeddings'] ?? null,
            ]);

            // Create blocks if any
            foreach ($eventData['blocks'] ?? [] as $blockData) {
                $event->blocks()->create([
                    'time' => $blockData['time'] ?? now(),
                    'integration_id' => $integration->id,
                    'title' => $blockData['title'],
                    'content' => $blockData['content'],
                    'url' => $blockData['url'] ?? null,
                    'media_url' => $blockData['media_url'] ?? null,
                    'value' => $blockData['value'] ?? null,
                    'value_multiplier' => $blockData['value_multiplier'] ?? 1,
                    'value_unit' => $blockData['value_unit'] ?? null,
                    'embeddings' => $blockData['embeddings'] ?? null,
                ]);
            }
        }
    }

    protected function createOrUpdateObject(array $objectData, Integration $integration): EventObject
    {
        return EventObject::updateOrCreate(
            [
                'user_id' => $integration->user_id,
                'concept' => $objectData['concept'],
                'type' => $objectData['type'],
                'title' => $objectData['title'],
            ],
            [
                'time' => $objectData['time'] ?? now(),
                'content' => $objectData['content'] ?? null,
                'metadata' => $objectData['metadata'] ?? [],
                'url' => $objectData['url'] ?? null,
                'image_url' => $objectData['image_url'] ?? null,
                'embeddings' => $objectData['embeddings'] ?? null,
            ]
        );
    }
}<|MERGE_RESOLUTION|>--- conflicted
+++ resolved
@@ -66,10 +66,6 @@
         // Create events, objects, and blocks
         $this->createEventsFromWebhook($convertedData, $integration);
     }
-<<<<<<< HEAD
-    
-    public function verifyWebhookSignature(Request $request, Integration $integration): bool
-=======
 
     public function handleOAuthCallback(Request $request, IntegrationGroup $group): void
     {
@@ -84,7 +80,6 @@
     }
 
     protected function verifyWebhookSignature(Request $request, Integration $integration): bool
->>>>>>> 7fef8ca4
     {
         // Override in child classes if signature verification is needed
         return true;
@@ -100,11 +95,7 @@
             $target = $this->createOrUpdateObject($eventData['target'], $integration);
 
             // Create event
-<<<<<<< HEAD
-            $event = \App\Models\Event::create([
-=======
             $event = Event::create([
->>>>>>> 7fef8ca4
                 'source_id' => $eventData['source_id'],
                 'time' => $eventData['time'],
                 'integration_id' => $integration->id,
@@ -144,7 +135,7 @@
     {
         return EventObject::updateOrCreate(
             [
-                'user_id' => $integration->user_id,
+                'integration_id' => $integration->id,
                 'concept' => $objectData['concept'],
                 'type' => $objectData['type'],
                 'title' => $objectData['title'],
