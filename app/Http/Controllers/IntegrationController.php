<?php

namespace App\Http\Controllers;

use App\Integrations\PluginRegistry;
use App\Jobs\Migrations\StartIntegrationMigration;
use App\Models\IntegrationGroup;
use App\Models\User;
use Exception;
use Illuminate\Http\Request;
use Illuminate\Support\Arr;
use Illuminate\Support\Facades\Auth;
use Illuminate\Support\Facades\Log;
use Illuminate\Validation\Rule;

class IntegrationController extends Controller
{
    public function oauth(string $service)
    {
        Log::info('OAuth method called', [
            'service' => $service,
            'user_id' => Auth::id(),
            'session_id' => session()->getId(),
            'session_data' => session()->all(),
            'request_url' => request()->url(),
            'request_method' => request()->method(),
        ]);
        
        $pluginClass = PluginRegistry::getPlugin($service);
        if (! $pluginClass) {
            abort(404);
        }

        $plugin = new $pluginClass;
        $user = Auth::user();

        try {
            // For GoCardless, we need to find the existing group from the session
            if ($service === 'gocardless') {
                Log::info('GoCardless OAuth flow started', [
                    'user_id' => $user->id,
                    'session_data' => session()->all(),
                    'session_keys' => array_keys(session()->all()),
                ]);
                
                // Find the most recent GoCardless group for this user
                $group = IntegrationGroup::where('user_id', $user->id)
                    ->where('service', 'gocardless')
                    ->latest()
                    ->first();
                
                Log::info('GoCardless group lookup result', [
                    'group_found' => $group ? true : false,
                    'group_id' => $group ? $group->id : null,
                    'group_service' => $group ? $group->service : null,
                ]);
                
                if (!$group) {
                    throw new \Exception('No GoCardless integration group found. Please start from the beginning.');
                }
                
                // Check if we have an institution selected
                $institutionId = session('gocardless_institution_id_'.$group->id);
                
                Log::info('GoCardless institution ID from session', [
                    'group_id' => $group->id,
                    'institution_id' => $institutionId,
                    'session_key' => 'gocardless_institution_id_'.$group->id,
                    'all_session_keys' => array_keys(session()->all()),
                    'session_data_full' => session()->all(),
                ]);
                
                if (!$institutionId) {
                    throw new \Exception('No bank institution selected. Please select a bank first.');
                }
                
                Log::info('GoCardless OAuth flow using existing group', [
                    'service' => $service,
                    'user_id' => $user->id,
                    'group_id' => $group->id,
                    'institution_id' => $institutionId,
                ]);
            } else {
<<<<<<< HEAD
                // For other services, create a new auth group and start OAuth
                if ($plugin instanceof \App\Integrations\Contracts\OAuthIntegrationPlugin) {
                    $group = $plugin->initializeGroup($user);
                } else {
                    throw new \Exception('Plugin does not support OAuth');
                }
            }
            
            $oauthUrl = $plugin->getOAuthUrl($group);
            
=======
                throw new Exception('Plugin does not support OAuth');
            }

>>>>>>> 7fef8ca4
            Log::info('OAuth flow initiated', [
                'service' => $service,
                'user_id' => $user->id,
                'group_id' => isset($group) ? $group->id : null,
                'oauth_url' => $oauthUrl,
            ]);
<<<<<<< HEAD
            
            // Ensure we're redirecting to an external URL (GoCardless's OAuth)
            if (!filter_var($oauthUrl, FILTER_VALIDATE_URL)) {
                throw new \Exception('Invalid OAuth URL generated');
=======

            // Ensure we're redirecting to an external URL (Spotify's OAuth)
            if (! filter_var($oauthUrl, FILTER_VALIDATE_URL)) {
                throw new Exception('Invalid OAuth URL generated');
>>>>>>> 7fef8ca4
            }

            // Set proper headers to prevent CORS issues
            return redirect($oauthUrl)
                ->header('Access-Control-Allow-Origin', '*')
                ->header('Access-Control-Allow-Methods', 'GET, POST, OPTIONS')
                ->header('Access-Control-Allow-Headers', 'Content-Type, Authorization');
        } catch (Exception $e) {
            Log::error('OAuth flow failed', [
                'service' => $service,
                'user_id' => $user->id,
                'exception' => $e->getMessage(),
                'trace' => $e->getTraceAsString(),
            ]);

            return redirect()->route('integrations.index')
                ->with('error', 'Failed to initiate OAuth flow: ' . $e->getMessage());
        }
    }

    public function oauthCallback(Request $request, string $service)
    {
        $pluginClass = PluginRegistry::getPlugin($service);
        if (! $pluginClass) {
            abort(404);
        }

        $plugin = new $pluginClass;
        /** @var User $user */
        $user = Auth::user();
<<<<<<< HEAD
        
        // Handle GoCardless differently since it doesn't use state parameter
        if ($service === 'gocardless') {
            // For GoCardless, find the group by the reference from the callback
            $ref = $request->get('ref');
            if ($ref) {
                // The ref parameter from GoCardless is actually the reference field, not the requisition ID
                // We need to find the group that has this reference stored
                $group = IntegrationGroup::query()
                    ->where('user_id', $user->id)
                    ->where('service', $service)
                    ->where('auth_metadata->gocardless_reference', $ref)
                    ->first();
                
                if (!$group) {
                    Log::error('GoCardless OAuth callback: no group found with reference', [
                        'service' => $service,
                        'user_id' => $user->id,
                        'reference' => $ref,
                    ]);
                    return redirect()->route('integrations.index')
                        ->with('error', 'No GoCardless integration found with this reference. Please start over.');
                }
            } else {
                // Fallback to most recent group if no ref parameter
                $group = IntegrationGroup::query()
                    ->where('user_id', $user->id)
                    ->where('service', $service)
                    ->latest()
                    ->first();
                    
                if (!$group) {
                    Log::error('GoCardless OAuth callback: no group found for user', [
                        'service' => $service,
                        'user_id' => $user->id,
                    ]);
                    return redirect()->route('integrations.index')
                        ->with('error', 'No GoCardless integration found. Please start over.');
                }
            }
        } else {
            // Standard OAuth flow with state parameter
            $state = $request->get('state');
            if (!$state) {
                Log::error('OAuth callback missing state parameter', [
=======

        // Extract group ID from state parameter
        $state = $request->get('state');
        if (! $state) {
            Log::error('OAuth callback missing state parameter', [
                'service' => $service,
                'user_id' => $user->id,
            ]);

            return redirect()->route('integrations.index')
                ->with('error', 'Invalid OAuth callback: missing state parameter');
        }

        try {
            $stateData = decrypt($state);
            $groupId = $stateData['group_id'] ?? null;

            if (! $groupId) {
                Log::error('OAuth callback missing group_id in state', [
>>>>>>> 7fef8ca4
                    'service' => $service,
                    'user_id' => $user->id,
                ]);

                return redirect()->route('integrations.index')
                    ->with('error', 'Invalid OAuth callback: missing state parameter');
            }
<<<<<<< HEAD
            
            try {
                $stateData = decrypt($state);
                $groupId = $stateData['group_id'] ?? null;
                
                if (!$groupId) {
                    Log::error('OAuth callback missing group_id in state', [
                        'service' => $service,
                        'user_id' => $user->id,
                        'state_data' => $stateData,
                    ]);
                    return redirect()->route('integrations.index')
                        ->with('error', 'Invalid OAuth callback: missing group ID');
                }
                
                // Get the specific group from the state
                $group = IntegrationGroup::query()
                    ->where('id', $groupId)
                    ->where('user_id', $user->id)
                    ->where('service', $service)
                    ->firstOrFail();
                    
            } catch (\Exception $e) {
                Log::error('OAuth callback state decryption failed', [
                    'service' => $service,
                    'user_id' => $user->id,
                    'exception' => $e->getMessage(),
                ]);
                return redirect()->route('integrations.index')
                    ->with('error', 'Invalid OAuth callback: state decryption failed');
            }
=======

            // Get the specific group from the state
            $group = IntegrationGroup::query()
                ->where('id', $groupId)
                ->where('user_id', $user->id)
                ->where('service', $service)
                ->firstOrFail();

        } catch (Exception $e) {
            Log::error('OAuth callback state decryption failed', [
                'service' => $service,
                'user_id' => $user->id,
                'exception' => $e->getMessage(),
            ]);

            return redirect()->route('integrations.index')
                ->with('error', 'Invalid OAuth callback: state decryption failed');
>>>>>>> 7fef8ca4
        }

        try {
            if (method_exists($plugin, 'handleOAuthCallback')) {
                $plugin->handleOAuthCallback($request, $group);
            }

            // Redirect to onboarding to select instance types
            return redirect()->route('integrations.onboarding', ['group' => $group->id])
                ->with('success', 'Connected! Now choose what to track.');
        } catch (Exception $e) {
            // Log the full exception details for debugging
            Log::error('OAuth callback failed', [
                'service' => $service,
                'user_id' => $user->id,
                'group_id' => $group->id ?? null,
                'exception' => $e->getMessage(),
                'trace' => $e->getTraceAsString(),
            ]);

            return redirect()->route('integrations.index')
                ->with('error', 'Failed to connect integration. Please try again or contact support if the problem persists.');
        }
    }

    public function initialize(string $service)
    {
        $pluginClass = PluginRegistry::getPlugin($service);
        if (! $pluginClass) {
            abort(404);
        }

        $plugin = new $pluginClass;
        $user = Auth::user();

        try {
            if (method_exists($plugin, 'initializeGroup')) {
                $group = $plugin->initializeGroup($user);
            } else {
                // Back-compat path
                $integration = $plugin->initialize($user);
                $group = IntegrationGroup::create([
                    'user_id' => $integration->user_id,
                    'service' => $integration->service,
                    'account_id' => $integration->account_id,
                    'access_token' => $integration->access_token,
                ]);
                $integration->update(['integration_group_id' => $group->id]);
            }

            // For GoCardless, redirect to bank selection first
            if ($service === 'gocardless') {
                return redirect()->route('integrations.gocardless.bankSelection', ['group' => $group->id])
                    ->with('success', 'Integration initialized! Select your bank to continue.');
            }
            
            return redirect()->route('integrations.onboarding', ['group' => $group->id])
                ->with('success', 'Integration initialized! Configure instances next.');
        } catch (Exception $e) {
            // Log the full exception details for debugging
            Log::error('Integration initialization failed', [
                'service' => $service,
                'user_id' => $user->id,
                'exception' => $e->getMessage(),
                'trace' => $e->getTraceAsString(),
            ]);

            return redirect()->route('integrations.index')
                ->with('error', 'Failed to initialize integration. Please try again or contact support if the problem persists.');
        }
    }

    public function onboarding(IntegrationGroup $group)
    {
        // Authorization
        if ((string) $group->user_id !== (string) Auth::id()) {
            abort(403);
        }
        $pluginClass = PluginRegistry::getPlugin($group->service);
        $pluginName = $pluginClass ? $pluginClass::getDisplayName() : ucfirst($group->service);
        $types = $pluginClass ? $pluginClass::getInstanceTypes() : [];

        // Get available accounts for GoCardless onboarding
        $availableAccounts = [];
        if ($group->service === 'gocardless' && $pluginClass) {
            $plugin = new $pluginClass();
            if (method_exists($plugin, 'getAvailableAccountsForOnboarding')) {
                $availableAccounts = $plugin->getAvailableAccountsForOnboarding($group);
            }
        }

        return view('livewire.integrations.onboarding', [
            'group' => $group,
            'pluginName' => $pluginName,
            'types' => $types,
            'availableAccounts' => $availableAccounts,
        ]);
    }

    public function storeInstances(Request $request, IntegrationGroup $group)
    {
        if ((string) $group->user_id !== (string) Auth::id()) {
            abort(403);
        }
        $pluginClass = PluginRegistry::getPlugin($group->service);
        if (! $pluginClass) {
            abort(404);
        }
        $plugin = new $pluginClass;
        // Allowed instance types from plugin
        $typesMeta = method_exists($pluginClass, 'getInstanceTypes') ? $pluginClass::getInstanceTypes() : [];
        $allowedTypes = array_keys($typesMeta);

        // Build validation rules
        $rules = [
            'types' => ['required', 'array', 'min:1'],
            'types.*' => ['string', Rule::in($allowedTypes)],
            'config' => ['array'],
            'migration_timebox_minutes' => ['nullable', 'integer', 'min:1'],
        ];

        // Add per-field rules based on schema for each allowed type
        foreach ($allowedTypes as $typeKey) {
            $schema = $typesMeta[$typeKey]['schema'] ?? [];
            foreach ($schema as $field => $fieldConfig) {
                $fieldRules = [];
                $isRequired = (bool) ($fieldConfig['required'] ?? false);
                $fieldType = $fieldConfig['type'] ?? 'string';
                $min = $fieldConfig['min'] ?? null;

                $fieldRules[] = $isRequired ? 'required' : 'nullable';
                switch ($fieldType) {
                    case 'integer':
                        $fieldRules[] = 'integer';
                        if ($min !== null) {
                            $fieldRules[] = 'min:' . $min;
                        }
                        break;
                    case 'array':
                        $fieldRules[] = 'array';
                        break;
                    default:
                        $fieldRules[] = 'string';
                        break;
                }
                $rules["config.{$typeKey}.{$field}"] = $fieldRules;
            }
        }

        $data = $request->validate($rules);
        // Read optional migration timebox from validated data
        $timeboxMinutes = $data['migration_timebox_minutes'] ?? null;

        // Only keep config entries for selected types
        $selectedTypes = $data['types'];
        $data['config'] = Arr::only(($data['config'] ?? []), $selectedTypes);
        foreach ($data['types'] as $type) {
            $initial = $data['config'][$type] ?? [];
            // Extract frequency to instance column if present
            $frequency = $initial['update_frequency_minutes'] ?? null;
            if (array_key_exists('update_frequency_minutes', $initial)) {
                unset($initial['update_frequency_minutes']);
            }
            // Normalize schema-declared array fields that may arrive as strings
            $schemaForType = $typesMeta[$type]['schema'] ?? [];
            foreach ($schemaForType as $field => $fieldConfig) {
                if (($fieldConfig['type'] ?? null) === 'array' && isset($initial[$field]) && is_string($initial[$field])) {
                    $raw = $initial[$field];
                    $decoded = json_decode($raw, true);
                    if (json_last_error() === JSON_ERROR_NONE && is_array($decoded)) {
                        $initial[$field] = array_values(array_filter(array_map('trim', $decoded)));
                    } else {
                        $parts = preg_split('/[,\n]/', $raw) ?: [];
                        $initial[$field] = array_values(array_filter(array_map('trim', $parts)));
                    }
                }
            }
            
            if (method_exists($plugin, 'createInstance')) {
                // For GoCardless, create one instance per account for each type
                if ($group->service === 'gocardless' && method_exists($plugin, 'getAvailableAccountsForOnboarding')) {
                    $accounts = $plugin->getAvailableAccountsForOnboarding($group);
                    
                    foreach ($accounts as $account) {
                        // Create instance-specific config with account details
                        $instanceConfig = $initial;
                        $instanceConfig['account_id'] = $account['id'];
                        $instanceConfig['account_name'] = $account['name'] ?? 'Unknown Account';
                        
                        // Create a unique name for each account instance
                        if (isset($account['details']) && !empty($account['details'])) {
                            $accountName = $account['details'];
                        } elseif (isset($account['ownerName'])) {
                            $accountName = $account['ownerName'] . "'s Account";
                        } else {
                            $accountName = 'Account ' . substr($account['resourceId'] ?? $account['id'], 0, 8);
                        }
                        
                        $typeName = $initial['name'] ?? $typesMeta[$type]['label'] ?? ucfirst($type);
                        $customName = "{$typeName} - {$accountName}";
                        
                        $instance = $plugin->createInstance($group, $type, $instanceConfig);
                        $instance->update(['name' => $customName]);
                        
                        if ($frequency !== null) {
                            $instance->update(['update_frequency_minutes' => (int) $frequency]);
                        }

<<<<<<< HEAD
                        // Optional historical migration trigger
                        if ($request->boolean('run_migration')) {
                            $timeboxUntil = $timeboxMinutes ? now()->addMinutes($timeboxMinutes) : null;
                            \App\Jobs\Migrations\StartIntegrationMigration::dispatch($instance, $timeboxUntil)
                                ->onConnection('redis')
                                ->onQueue('migration');
                        }
                    }
                } else {
                    // Standard single instance creation for other services
                    $customName = $initial['name'] ?? null;
                    if (array_key_exists('name', $initial)) {
                        unset($initial['name']);
                    }
                    $instance = $plugin->createInstance($group, $type, $initial);
                    if ($customName) {
                        $instance->update(['name' => $customName]);
                    }
                    if ($frequency !== null) {
                        $instance->update(['update_frequency_minutes' => (int) $frequency]);
                    }

                    // Optional historical migration trigger
                    if ($request->boolean('run_migration')) {
                        $timeboxUntil = $timeboxMinutes ? now()->addMinutes($timeboxMinutes) : null;
                        \App\Jobs\Migrations\StartIntegrationMigration::dispatch($instance, $timeboxUntil)
                            ->onConnection('redis')
                            ->onQueue('migration');
                    }
                }
            }
        }
        // Customize success message for GoCardless multi-account scenarios
        $successMessage = 'Instances created successfully.';
        if ($group->service === 'gocardless' && method_exists($plugin, 'getAvailableAccountsForOnboarding')) {
            $accounts = $plugin->getAvailableAccountsForOnboarding($group);
            $accountCount = count($accounts);
            if ($accountCount > 1) {
                $successMessage = "Created {$accountCount} account instances successfully!";
            }
        }
        
=======
                // Optional historical migration trigger
                if ($request->boolean('run_migration')) {
                    $timeboxUntil = $timeboxMinutes ? now()->addMinutes($timeboxMinutes) : null;
                    StartIntegrationMigration::dispatch($instance, $timeboxUntil)
                        ->onConnection('redis')
                        ->onQueue('migration');
                }
            }
        }

>>>>>>> 7fef8ca4
        return redirect()->route('integrations.index')
            ->with('success', $successMessage);
    }
}<|MERGE_RESOLUTION|>--- conflicted
+++ resolved
@@ -17,15 +17,6 @@
 {
     public function oauth(string $service)
     {
-        Log::info('OAuth method called', [
-            'service' => $service,
-            'user_id' => Auth::id(),
-            'session_id' => session()->getId(),
-            'session_data' => session()->all(),
-            'request_url' => request()->url(),
-            'request_method' => request()->method(),
-        ]);
-        
         $pluginClass = PluginRegistry::getPlugin($service);
         if (! $pluginClass) {
             abort(404);
@@ -35,85 +26,24 @@
         $user = Auth::user();
 
         try {
-            // For GoCardless, we need to find the existing group from the session
-            if ($service === 'gocardless') {
-                Log::info('GoCardless OAuth flow started', [
-                    'user_id' => $user->id,
-                    'session_data' => session()->all(),
-                    'session_keys' => array_keys(session()->all()),
-                ]);
-                
-                // Find the most recent GoCardless group for this user
-                $group = IntegrationGroup::where('user_id', $user->id)
-                    ->where('service', 'gocardless')
-                    ->latest()
-                    ->first();
-                
-                Log::info('GoCardless group lookup result', [
-                    'group_found' => $group ? true : false,
-                    'group_id' => $group ? $group->id : null,
-                    'group_service' => $group ? $group->service : null,
-                ]);
-                
-                if (!$group) {
-                    throw new \Exception('No GoCardless integration group found. Please start from the beginning.');
-                }
-                
-                // Check if we have an institution selected
-                $institutionId = session('gocardless_institution_id_'.$group->id);
-                
-                Log::info('GoCardless institution ID from session', [
-                    'group_id' => $group->id,
-                    'institution_id' => $institutionId,
-                    'session_key' => 'gocardless_institution_id_'.$group->id,
-                    'all_session_keys' => array_keys(session()->all()),
-                    'session_data_full' => session()->all(),
-                ]);
-                
-                if (!$institutionId) {
-                    throw new \Exception('No bank institution selected. Please select a bank first.');
-                }
-                
-                Log::info('GoCardless OAuth flow using existing group', [
-                    'service' => $service,
-                    'user_id' => $user->id,
-                    'group_id' => $group->id,
-                    'institution_id' => $institutionId,
-                ]);
+            // Create a new auth group and start OAuth
+            if ($plugin instanceof \App\Integrations\Contracts\OAuthIntegrationPlugin) {
+                $group = $plugin->initializeGroup($user);
+                $oauthUrl = $plugin->getOAuthUrl($group);
             } else {
-<<<<<<< HEAD
-                // For other services, create a new auth group and start OAuth
-                if ($plugin instanceof \App\Integrations\Contracts\OAuthIntegrationPlugin) {
-                    $group = $plugin->initializeGroup($user);
-                } else {
-                    throw new \Exception('Plugin does not support OAuth');
-                }
-            }
-            
-            $oauthUrl = $plugin->getOAuthUrl($group);
-            
-=======
                 throw new Exception('Plugin does not support OAuth');
             }
 
->>>>>>> 7fef8ca4
             Log::info('OAuth flow initiated', [
                 'service' => $service,
                 'user_id' => $user->id,
                 'group_id' => isset($group) ? $group->id : null,
                 'oauth_url' => $oauthUrl,
             ]);
-<<<<<<< HEAD
-            
-            // Ensure we're redirecting to an external URL (GoCardless's OAuth)
-            if (!filter_var($oauthUrl, FILTER_VALIDATE_URL)) {
-                throw new \Exception('Invalid OAuth URL generated');
-=======
 
             // Ensure we're redirecting to an external URL (Spotify's OAuth)
             if (! filter_var($oauthUrl, FILTER_VALIDATE_URL)) {
                 throw new Exception('Invalid OAuth URL generated');
->>>>>>> 7fef8ca4
             }
 
             // Set proper headers to prevent CORS issues
@@ -144,53 +74,6 @@
         $plugin = new $pluginClass;
         /** @var User $user */
         $user = Auth::user();
-<<<<<<< HEAD
-        
-        // Handle GoCardless differently since it doesn't use state parameter
-        if ($service === 'gocardless') {
-            // For GoCardless, find the group by the reference from the callback
-            $ref = $request->get('ref');
-            if ($ref) {
-                // The ref parameter from GoCardless is actually the reference field, not the requisition ID
-                // We need to find the group that has this reference stored
-                $group = IntegrationGroup::query()
-                    ->where('user_id', $user->id)
-                    ->where('service', $service)
-                    ->where('auth_metadata->gocardless_reference', $ref)
-                    ->first();
-                
-                if (!$group) {
-                    Log::error('GoCardless OAuth callback: no group found with reference', [
-                        'service' => $service,
-                        'user_id' => $user->id,
-                        'reference' => $ref,
-                    ]);
-                    return redirect()->route('integrations.index')
-                        ->with('error', 'No GoCardless integration found with this reference. Please start over.');
-                }
-            } else {
-                // Fallback to most recent group if no ref parameter
-                $group = IntegrationGroup::query()
-                    ->where('user_id', $user->id)
-                    ->where('service', $service)
-                    ->latest()
-                    ->first();
-                    
-                if (!$group) {
-                    Log::error('GoCardless OAuth callback: no group found for user', [
-                        'service' => $service,
-                        'user_id' => $user->id,
-                    ]);
-                    return redirect()->route('integrations.index')
-                        ->with('error', 'No GoCardless integration found. Please start over.');
-                }
-            }
-        } else {
-            // Standard OAuth flow with state parameter
-            $state = $request->get('state');
-            if (!$state) {
-                Log::error('OAuth callback missing state parameter', [
-=======
 
         // Extract group ID from state parameter
         $state = $request->get('state');
@@ -210,47 +93,14 @@
 
             if (! $groupId) {
                 Log::error('OAuth callback missing group_id in state', [
->>>>>>> 7fef8ca4
                     'service' => $service,
                     'user_id' => $user->id,
+                    'state_data' => $stateData,
                 ]);
 
                 return redirect()->route('integrations.index')
-                    ->with('error', 'Invalid OAuth callback: missing state parameter');
-            }
-<<<<<<< HEAD
-            
-            try {
-                $stateData = decrypt($state);
-                $groupId = $stateData['group_id'] ?? null;
-                
-                if (!$groupId) {
-                    Log::error('OAuth callback missing group_id in state', [
-                        'service' => $service,
-                        'user_id' => $user->id,
-                        'state_data' => $stateData,
-                    ]);
-                    return redirect()->route('integrations.index')
-                        ->with('error', 'Invalid OAuth callback: missing group ID');
-                }
-                
-                // Get the specific group from the state
-                $group = IntegrationGroup::query()
-                    ->where('id', $groupId)
-                    ->where('user_id', $user->id)
-                    ->where('service', $service)
-                    ->firstOrFail();
-                    
-            } catch (\Exception $e) {
-                Log::error('OAuth callback state decryption failed', [
-                    'service' => $service,
-                    'user_id' => $user->id,
-                    'exception' => $e->getMessage(),
-                ]);
-                return redirect()->route('integrations.index')
-                    ->with('error', 'Invalid OAuth callback: state decryption failed');
-            }
-=======
+                    ->with('error', 'Invalid OAuth callback: missing group ID');
+            }
 
             // Get the specific group from the state
             $group = IntegrationGroup::query()
@@ -268,7 +118,6 @@
 
             return redirect()->route('integrations.index')
                 ->with('error', 'Invalid OAuth callback: state decryption failed');
->>>>>>> 7fef8ca4
         }
 
         try {
@@ -319,12 +168,6 @@
                 $integration->update(['integration_group_id' => $group->id]);
             }
 
-            // For GoCardless, redirect to bank selection first
-            if ($service === 'gocardless') {
-                return redirect()->route('integrations.gocardless.bankSelection', ['group' => $group->id])
-                    ->with('success', 'Integration initialized! Select your bank to continue.');
-            }
-            
             return redirect()->route('integrations.onboarding', ['group' => $group->id])
                 ->with('success', 'Integration initialized! Configure instances next.');
         } catch (Exception $e) {
@@ -351,20 +194,10 @@
         $pluginName = $pluginClass ? $pluginClass::getDisplayName() : ucfirst($group->service);
         $types = $pluginClass ? $pluginClass::getInstanceTypes() : [];
 
-        // Get available accounts for GoCardless onboarding
-        $availableAccounts = [];
-        if ($group->service === 'gocardless' && $pluginClass) {
-            $plugin = new $pluginClass();
-            if (method_exists($plugin, 'getAvailableAccountsForOnboarding')) {
-                $availableAccounts = $plugin->getAvailableAccountsForOnboarding($group);
-            }
-        }
-
         return view('livewire.integrations.onboarding', [
             'group' => $group,
             'pluginName' => $pluginName,
             'types' => $types,
-            'availableAccounts' => $availableAccounts,
         ]);
     }
 
@@ -446,81 +279,20 @@
                     }
                 }
             }
-            
             if (method_exists($plugin, 'createInstance')) {
-                // For GoCardless, create one instance per account for each type
-                if ($group->service === 'gocardless' && method_exists($plugin, 'getAvailableAccountsForOnboarding')) {
-                    $accounts = $plugin->getAvailableAccountsForOnboarding($group);
-                    
-                    foreach ($accounts as $account) {
-                        // Create instance-specific config with account details
-                        $instanceConfig = $initial;
-                        $instanceConfig['account_id'] = $account['id'];
-                        $instanceConfig['account_name'] = $account['name'] ?? 'Unknown Account';
-                        
-                        // Create a unique name for each account instance
-                        if (isset($account['details']) && !empty($account['details'])) {
-                            $accountName = $account['details'];
-                        } elseif (isset($account['ownerName'])) {
-                            $accountName = $account['ownerName'] . "'s Account";
-                        } else {
-                            $accountName = 'Account ' . substr($account['resourceId'] ?? $account['id'], 0, 8);
-                        }
-                        
-                        $typeName = $initial['name'] ?? $typesMeta[$type]['label'] ?? ucfirst($type);
-                        $customName = "{$typeName} - {$accountName}";
-                        
-                        $instance = $plugin->createInstance($group, $type, $instanceConfig);
-                        $instance->update(['name' => $customName]);
-                        
-                        if ($frequency !== null) {
-                            $instance->update(['update_frequency_minutes' => (int) $frequency]);
-                        }
-
-<<<<<<< HEAD
-                        // Optional historical migration trigger
-                        if ($request->boolean('run_migration')) {
-                            $timeboxUntil = $timeboxMinutes ? now()->addMinutes($timeboxMinutes) : null;
-                            \App\Jobs\Migrations\StartIntegrationMigration::dispatch($instance, $timeboxUntil)
-                                ->onConnection('redis')
-                                ->onQueue('migration');
-                        }
-                    }
-                } else {
-                    // Standard single instance creation for other services
-                    $customName = $initial['name'] ?? null;
-                    if (array_key_exists('name', $initial)) {
-                        unset($initial['name']);
-                    }
-                    $instance = $plugin->createInstance($group, $type, $initial);
-                    if ($customName) {
-                        $instance->update(['name' => $customName]);
-                    }
-                    if ($frequency !== null) {
-                        $instance->update(['update_frequency_minutes' => (int) $frequency]);
-                    }
-
-                    // Optional historical migration trigger
-                    if ($request->boolean('run_migration')) {
-                        $timeboxUntil = $timeboxMinutes ? now()->addMinutes($timeboxMinutes) : null;
-                        \App\Jobs\Migrations\StartIntegrationMigration::dispatch($instance, $timeboxUntil)
-                            ->onConnection('redis')
-                            ->onQueue('migration');
-                    }
-                }
-            }
-        }
-        // Customize success message for GoCardless multi-account scenarios
-        $successMessage = 'Instances created successfully.';
-        if ($group->service === 'gocardless' && method_exists($plugin, 'getAvailableAccountsForOnboarding')) {
-            $accounts = $plugin->getAvailableAccountsForOnboarding($group);
-            $accountCount = count($accounts);
-            if ($accountCount > 1) {
-                $successMessage = "Created {$accountCount} account instances successfully!";
-            }
-        }
-        
-=======
+                // Pull an optional custom name from initial config
+                $customName = $initial['name'] ?? null;
+                if (array_key_exists('name', $initial)) {
+                    unset($initial['name']);
+                }
+                $instance = $plugin->createInstance($group, $type, $initial);
+                if ($customName) {
+                    $instance->update(['name' => $customName]);
+                }
+                if ($frequency !== null) {
+                    $instance->update(['update_frequency_minutes' => (int) $frequency]);
+                }
+
                 // Optional historical migration trigger
                 if ($request->boolean('run_migration')) {
                     $timeboxUntil = $timeboxMinutes ? now()->addMinutes($timeboxMinutes) : null;
@@ -531,8 +303,7 @@
             }
         }
 
->>>>>>> 7fef8ca4
         return redirect()->route('integrations.index')
-            ->with('success', $successMessage);
+            ->with('success', 'Instances created successfully.');
     }
 }