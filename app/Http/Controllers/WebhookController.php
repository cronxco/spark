--- conflicted
+++ resolved
@@ -18,40 +18,18 @@
             abort(404);
         }
 
-<<<<<<< HEAD
-        $integrations = Integration::where('service', $service)
-=======
         // Find the integration group first (webhooks are sent to group-level endpoints)
         $group = IntegrationGroup::where('service', $service)
->>>>>>> 7fef8ca4
             ->where('account_id', $secret)
-            ->get();
+            ->first();
 
-<<<<<<< HEAD
-        if ($integrations->isEmpty()) {
-=======
         if (! $group) {
->>>>>>> 7fef8ca4
             abort(404);
         }
 
         // Get any integration from this group (they all share the same webhook endpoint)
         $integration = Integration::where('integration_group_id', $group->id)->first();
 
-<<<<<<< HEAD
-        try {
-            foreach ($integrations as $integration) {
-                // Verify webhook signature if plugin supports it per instance
-                if (method_exists($plugin, 'verifyWebhookSignature')) {
-                    if (!$plugin->verifyWebhookSignature($request, $integration)) {
-                        abort(401, 'Invalid signature');
-                    }
-                }
-                $plugin->handleWebhook($request, $integration);
-            }
-            return response()->json(['status' => 'success']);
-        } catch (\Exception $e) {
-=======
         if (! $integration) {
             abort(404);
         }
@@ -66,7 +44,6 @@
             return response()->json(['status' => 'success']);
         } catch (Exception $e) {
             // Log the actual error but return generic message
->>>>>>> 7fef8ca4
             Log::error('Webhook handling failed', ['exception' => $e]);
 
             return response()->json(['error' => 'Webhook processing failed'], 500);
