--- conflicted
+++ resolved
@@ -50,7 +50,6 @@
     {
         return $this->belongsTo(Event::class)->withTrashed();
     }
-<<<<<<< HEAD
 
     public function integration()
     {
@@ -72,6 +71,4 @@
 
         return $this->value / $this->value_multiplier;
     }
-=======
->>>>>>> 87c8f071
 }