--- conflicted
+++ resolved
@@ -19,10 +19,7 @@
 
     protected $fillable = [
         'time',
-<<<<<<< HEAD
-=======
         'integration_id',
->>>>>>> 7fef8ca4
         'user_id',
         'concept',
         'type',
@@ -50,9 +47,6 @@
                 $model->id = Str::uuid();
             }
 
-<<<<<<< HEAD
-            // no-op: user_id must be provided by callers now
-=======
             // Automatically set user_id from integration if not provided
             if (empty($model->user_id) && $model->integration_id) {
                 $integration = Integration::find($model->integration_id);
@@ -60,20 +54,16 @@
                     $model->user_id = $integration->user_id;
                 }
             }
->>>>>>> 7fef8ca4
         });
+    }
+
+    public function integration()
+    {
+        return $this->belongsTo(Integration::class)->withTrashed();
     }
 
     public function user()
     {
-        return $this->belongsTo(User::class)->withTrashed();
-    }
-
-<<<<<<< HEAD
-=======
-    public function user()
-    {
         return $this->belongsTo(User::class);
     }
->>>>>>> 7fef8ca4
 }