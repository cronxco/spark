<?php

namespace App\Jobs\Migrations;

use App\Integrations\PluginRegistry;
use App\Models\Integration;
use Carbon\Carbon;
use Illuminate\Bus\Batchable;
use Illuminate\Bus\Queueable;
use Illuminate\Contracts\Queue\ShouldQueue;
use Illuminate\Foundation\Bus\Dispatchable;
use Illuminate\Queue\InteractsWithQueue;
use Illuminate\Queue\Middleware\WithoutOverlapping;
use Illuminate\Queue\SerializesModels;
use Illuminate\Support\Facades\Bus;
use Illuminate\Support\Facades\Cache;
use Illuminate\Support\Facades\Http;
use Illuminate\Support\Facades\Log;
use RuntimeException;

class FetchIntegrationPage implements ShouldQueue
{
    use Batchable, Dispatchable, InteractsWithQueue, Queueable, SerializesModels;

    public int $timeout = 300;
    public int $tries = 3;
    public array $backoff = [60, 300, 600];

    protected Integration $integration;
    protected array $context;

    public function __construct(Integration $integration, array $context)
    {
        $this->integration = $integration;
        $this->context = $context;
        $this->onConnection('redis');
        $this->onQueue('migration');
    }

    /**
     * Ensure only one migration fetch runs per integration at a time.
     * This prevents overlapping windows and duplicate work.
     */
    public function middleware(): array
    {
        return [
            (new WithoutOverlapping('monzo:migration:' . $this->integration->id))
                ->expireAfter(120),
        ];
    }

    public function handle(): void
    {
        // Check timebox
        $timeboxIso = $this->context['timebox_until'] ?? null;
        if ($timeboxIso && Carbon::now()->greaterThanOrEqualTo(Carbon::parse($timeboxIso))) {
            Log::info('Migration timebox exceeded, stopping', [
                'integration_id' => $this->integration->id,
                'service' => $this->context['service'] ?? null,
            ]);

            return;
        }

        $service = $this->context['service'] ?? $this->integration->service;
        if ($service === 'oura') {
            $this->fetchOura();

            return;
        }
        if ($service === 'spotify') {
            $this->fetchSpotify();

            return;
        }
        if ($service === 'github') {
            $this->fetchGitHub();

            return;
        }
        if ($service === 'monzo') {
            $this->fetchMonzo();

<<<<<<< HEAD
            return;
        }
        if ($service === 'gocardless') {
            $this->fetchGoCardless();
=======
>>>>>>> 7fef8ca4
            return;
        }
    }

    protected function fetchOura(): void
    {
        $type = $this->context['instance_type'] ?? ($this->integration->instance_type ?: 'activity');
        $cursor = $this->context['cursor'] ?? [];

        // Use plugin helper to fetch with headers/status
        $pluginClass = PluginRegistry::getPlugin('oura');
        $plugin = new $pluginClass;
        $resp = $plugin->fetchWindowWithMeta($this->integration, $type, $cursor);

        // Rate limit handling
        if (! $resp['ok']) {
            $status = (int) ($resp['status'] ?? 0);
            if ($status === 429) {
                $headers = is_array($resp['headers'] ?? null) ? ($resp['headers'] ?? []) : [];
                $headersLower = [];
                foreach ($headers as $name => $values) {
                    $headersLower[strtolower((string) $name)] = $values;
                }
                $retryAfterHeader = $headersLower['retry-after'] ?? null;
                $retryAfterValue = is_array($retryAfterHeader) ? ($retryAfterHeader[0] ?? null) : $retryAfterHeader;
                $retryAfter = (int) ($retryAfterValue ?? 30);
                static::dispatch($this->integration, $this->context)
                    ->onConnection('redis')->onQueue('migration')->delay(now()->addSeconds(max(5, $retryAfter)));

                return;
            }
            // Backoff and retry via job retries
            throw new RuntimeException('Oura fetch failed with status ' . $status);
        }

        $items = $resp['items'] ?? [];
        if (empty($items)) {
            // No more data; stop chain
            return;
        }

        // Build next cursor by shifting window back
        $windowDays = (int) ($this->context['window_days'] ?? 30);
        $nextContext = $this->context;
        if ($type === 'heartrate') {
            $start = Carbon::parse($cursor['start_datetime']);
            $end = Carbon::parse($cursor['end_datetime']);
            $nextEnd = $start->copy()->subSecond();
            $nextStart = $nextEnd->copy()->subDays($windowDays - 1);
            $nextContext['cursor'] = [
                'start_datetime' => $nextStart->toIso8601String(),
                'end_datetime' => $nextEnd->toIso8601String(),
            ];
        } else {
            $start = Carbon::parse($cursor['start_date']);
            $end = Carbon::parse($cursor['end_date']);
            $nextEnd = $start->copy()->subDay();
            $nextStart = $nextEnd->copy()->subDays($windowDays - 1);
            $nextContext['cursor'] = [
                'start_date' => $nextStart->toDateString(),
                'end_date' => $nextEnd->toDateString(),
            ];
        }

        // Chain processing then next fetch to keep strict order
        Bus::chain([
            new ProcessIntegrationPage($this->integration, $items, $this->context),
            new FetchIntegrationPage($this->integration, $nextContext),
        ])->onConnection('redis')->onQueue('migration')->dispatch();
    }

    protected function fetchSpotify(): void
    {
        $cursor = $this->context['cursor'] ?? [];
        $beforeMs = (int) ($cursor['before_ms'] ?? (int) round(microtime(true) * 1000));
        $group = $this->integration->group;
        $token = $group?->access_token ?? $this->integration->access_token;
        if ($group) {
            $pluginClass = PluginRegistry::getPlugin('spotify');
            (new $pluginClass)->ensureFreshToken($group);
            $token = $group->access_token ?? $token;
        }
        $url = 'https://api.spotify.com/v1/me/player/recently-played';
        $resp = Http::withToken($token)
            ->get($url, ['limit' => 50, 'before' => $beforeMs]);

        if ($resp->status() === 429) {
            $retryAfter = (int) ($resp->header('Retry-After') ?? 30);
            static::dispatch($this->integration, $this->context)
                ->onConnection('redis')->onQueue('migration')->delay(now()->addSeconds(max(5, $retryAfter)));

            return;
        }
        if (! $resp->successful()) {
            throw new RuntimeException('Spotify fetch failed: ' . $resp->status());
        }
        $json = $resp->json();
        $items = $json['items'] ?? [];
        if (empty($items)) {
            return;
        }

        // Prefer API-provided cursors; fall back to min played_at
        $nextBefore = null;
        $cursors = $json['cursors'] ?? [];
        if (! empty($cursors) && isset($cursors['before'])) {
            $nextBefore = (int) $cursors['before'];
        }
        if ($nextBefore === null) {
            $minTsMs = $beforeMs;
            foreach ($items as $it) {
                $playedAt = $it['played_at'] ?? null;
                if ($playedAt) {
                    $ts = (int) (Carbon::parse($playedAt)->getTimestampMs());
                    if ($ts < $minTsMs) {
                        $minTsMs = $ts;
                    }
                }
            }
            $nextBefore = $minTsMs - 1;
        }

        // Guard against non-progressing cursor
        if ($nextBefore >= $beforeMs) {
            return;
        }
        $nextContext = $this->context;
        $nextContext['cursor']['before_ms'] = $nextBefore;

        Bus::chain([
            new ProcessIntegrationPage($this->integration, $items, $this->context),
            new FetchIntegrationPage($this->integration, $nextContext),
        ])->onConnection('redis')->onQueue('migration')->dispatch();
    }

    protected function fetchGitHub(): void
    {
        $config = $this->integration->configuration ?? [];
        $repositories = $config['repositories'] ?? [];
        if (is_string($repositories)) {
            $decoded = json_decode($repositories, true);
            $repositories = is_array($decoded) ? $decoded : (preg_split('/[\n,]/', $repositories) ?: []);
            $repositories = array_values(array_filter(array_map('trim', $repositories)));
        }
        if (empty($repositories)) {
            return; // nothing to do
        }
        $cursor = $this->context['cursor'] ?? ['repo_index' => 0, 'page' => 1];
        $repoIndex = (int) ($cursor['repo_index'] ?? 0);
        $page = (int) ($cursor['page'] ?? 1);
        if (! isset($repositories[$repoIndex])) {
            return; // finished all repos
        }
        $repo = $repositories[$repoIndex];
        $group = $this->integration->group;
        $token = $group?->access_token ?? $this->integration->access_token;
        $url = "https://api.github.com/repos/{$repo}/events";
        $resp = Http::withToken($token)
            ->withHeaders([
                'Accept' => 'application/vnd.github+json',
                'User-Agent' => config('app.name', 'SparkApp'),
                'X-GitHub-Api-Version' => '2022-11-28',
            ])->get($url, ['per_page' => 100, 'page' => $page]);

        if ($resp->status() === 429 || $resp->status() === 403) {
            // Prefer GitHub's X-RateLimit-Reset (epoch seconds) when available
            $resetHeader = $resp->header('X-RateLimit-Reset');
            $delaySeconds = null;
            if ($resetHeader !== null) {
                $resetAt = (int) $resetHeader; // epoch seconds
                if ($resetAt > 0) {
                    $nowTs = now()->getTimestamp();
                    $diff = $resetAt - $nowTs;
                    if ($diff > 0) {
                        $delaySeconds = $diff;
                    }
                }
            }

            if ($delaySeconds === null) {
                $retryAfter = (int) ($resp->header('Retry-After') ?? 60);
                $delaySeconds = max(30, $retryAfter);
            }

            static::dispatch($this->integration, $this->context)
                ->onConnection('redis')->onQueue('migration')->delay(now()->addSeconds($delaySeconds));

            return;
        }
        if (! $resp->successful()) {
            throw new RuntimeException('GitHub fetch failed: ' . $resp->status());
        }
        $items = $resp->json() ?? [];
        if (empty($items)) {
            // Move to next repository
            $nextContext = $this->context;
            $nextContext['cursor']['repo_index'] = $repoIndex + 1;
            $nextContext['cursor']['page'] = 1;
            Bus::chain([
                new FetchIntegrationPage($this->integration, $nextContext),
            ])->onConnection('redis')->onQueue('migration')->dispatch();

            return;
        }

        // Next page for same repo
        $nextContext = $this->context;
        $nextContext['cursor']['page'] = $page + 1;

        Bus::chain([
            new ProcessIntegrationPage($this->integration, $items, $this->context),
            new FetchIntegrationPage($this->integration, $nextContext),
        ])->onConnection('redis')->onQueue('migration')->dispatch();
    }

    protected function fetchMonzo(): void
    {
        $type = $this->context['instance_type'] ?? 'transactions';
        if ($type === 'pots') {
            // Single-shot: add the processing job to the current batch so progress reflects reality
            // In fetch-only phase, just record marker in cache and return; processing will happen later
            Cache::put($this->cacheKey('pots_fetched'), true, now()->addHours(6));

            return;
        }

        if ($type === 'balances') {
            // Record one snapshot cutoff date; do not enqueue further balances fetch jobs
            $cursor = $this->context['cursor'] ?? ['end_date' => now()->toDateString()];
            $endDate = Carbon::parse($cursor['end_date']);
            Cache::put($this->cacheKey('balances_last_date'), $endDate->toDateString(), now()->addHours(6));

            return;
        }

        // transactions
        $cursor = $this->context['cursor'] ?? [];
        $endIso = isset($cursor['end_iso']) ? Carbon::parse($cursor['end_iso']) : now();
        $windowDays = (int) ($cursor['window_days'] ?? 89);
        $startIso = $endIso->copy()->subDays($windowDays)->startOfDay();

        $nextContext = $this->context;
        // Step back strictly before the earliest window timestamp to avoid overlap
        $nextContext['cursor']['end_iso'] = $startIso->copy()->subMicrosecond()->toIso8601String();

        // Probe each account with limit=1; only record and continue if any account returns data
        $group = $this->integration->group;
        $token = $group?->access_token ?? $this->integration->access_token;
        $hasData = false;
        if (! empty($token)) {
            $accountsResp = Http::withToken($token)
                ->get('https://api.monzo.com/accounts');

            // Handle Monzo rate limiting for accounts call
            if ($accountsResp->status() === 429) {
                $retryAfter = (int) ($accountsResp->header('Retry-After') ?? 30);
                static::dispatch($this->integration, $this->context)
                    ->onConnection('redis')->onQueue('migration')
                    ->delay(now()->addSeconds(max(5, $retryAfter)));

                return;
            }

            if (! $accountsResp->successful()) {
                throw new RuntimeException('Monzo accounts fetch failed: ' . $accountsResp->status());
            }

            $accounts = $accountsResp->json('accounts') ?? [];
            foreach ($accounts as $account) {
                $resp = Http::withToken($token)
                    ->get('https://api.monzo.com/transactions', [
                        'account_id' => $account['id'] ?? null,
                        'since' => $startIso->toIso8601String(),
                        'before' => $endIso->toIso8601String(),
                        'limit' => 1,
                    ]);

                // Handle Monzo rate limiting for transactions probe
                if ($resp->status() === 429) {
                    $retryAfter = (int) ($resp->header('Retry-After') ?? 30);
                    static::dispatch($this->integration, $this->context)
                        ->onConnection('redis')->onQueue('migration')
                        ->delay(now()->addSeconds(max(5, $retryAfter)));

                    return;
                }

                if ($resp->successful() && ! empty($resp->json('transactions'))) {
                    $hasData = true;
                    break;
                }
            }
        }

        if (! $hasData) {
            // No data in this window; stop without recording window to avoid empty windows
            return;
        }

        // Record that this window was fetched so processing can replay deterministically later
        $window = [
            'since' => $startIso->toIso8601String(),
            'before' => $endIso->toIso8601String(),
        ];
        $key = $this->cacheKey('tx_windows');
        $windows = (array) (Cache::get($key) ?? []);
        $windows[] = $window;
        Cache::put($key, $windows, now()->addHours(6));
        // Update a simple fetched-back-to marker based on the window start (earliest reached so far)
        Cache::put($this->cacheKey('fetched_back_to'), $startIso->toDateString(), now()->addHours(6));

        // Enqueue next fetch only after confirming data exists
        $this->batch()?->add([
            (new FetchIntegrationPage($this->integration, $nextContext))->onConnection('redis')->onQueue('migration'),
        ]);
    }

    protected function fetchGoCardless(): void
    {
        $type = $this->context['instance_type'] ?? 'transactions';
        $group = $this->integration->group;
        if (!$group || empty($group->account_id)) {
            return;
        }

        // For balances: record a last-date marker like Monzo's balances path
        if ($type === 'balances') {
            $cursor = $this->context['cursor'] ?? ['end_date' => now()->toDateString()];
            $endDate = \Carbon\Carbon::parse($cursor['end_date']);
            \Illuminate\Support\Facades\Cache::put($this->gcCacheKey('balances_last_date'), $endDate->toDateString(), now()->addHours(6));
            return;
        }

        // For transactions: backfill in windows; probe for data existence by checking one account
        $cursor = $this->context['cursor'] ?? [];
        $endIso = isset($cursor['end_iso']) ? \Carbon\Carbon::parse($cursor['end_iso']) : now();
        $windowDays = (int) ($cursor['window_days'] ?? 89);
        $startIso = $endIso->copy()->subDays($windowDays)->startOfDay();

        $nextContext = $this->context;
        $nextContext['cursor']['end_iso'] = $startIso->copy()->subMicrosecond()->toIso8601String();

        $hasData = false;
        try {
            $secretId = (string) (config('services.gocardless.secret_id'));
            $secretKey = (string) (config('services.gocardless.secret_key'));
            $client = new \Nordigen\NordigenPHP\API\NordigenClient($secretId, $secretKey);
            $client->createAccessToken();
            $all = $client->requisition->getRequisitions();
            $accountIds = [];
            foreach ((array) ($all['results'] ?? []) as $req) {
                if (($req['id'] ?? null) === (string) $group->account_id) {
                    $accountIds = (array) ($req['accounts'] ?? []);
                    break;
                }
            }
            foreach ($accountIds as $accountId) {
                $account = $client->account($accountId);
                // If any booked transaction exists within window, mark hasData
                $tx = $account->getAccountTransactions($startIso->toDateString());
                $booked = (array) ($tx['transactions']['booked'] ?? []);
                if (!empty($booked)) {
                    $hasData = true;
                    break;
                }
            }
        } catch (\Throwable $e) {
            // On failure probing, do not schedule further windows
            return;
        }

        if (!$hasData) {
            return;
        }

        $window = [
            'since' => $startIso->toIso8601String(),
            'before' => $endIso->toIso8601String(),
        ];
        $key = $this->gcCacheKey('tx_windows');
        $windows = (array) (\Illuminate\Support\Facades\Cache::get($key) ?? []);
        $windows[] = $window;
        \Illuminate\Support\Facades\Cache::put($key, $windows, now()->addHours(6));
        \Illuminate\Support\Facades\Cache::put($this->gcCacheKey('fetched_back_to'), $startIso->toDateString(), now()->addHours(6));

        $this->batch()?->add([
            (new FetchIntegrationPage($this->integration, $nextContext))->onConnection('redis')->onQueue('migration'),
        ]);
    }
<<<<<<< HEAD

    private function gcCacheKey(string $suffix): string
    {
        return 'gocardless:migration:' . $this->integration->id . ':' . $suffix;
    }

    private function cacheKey(string $suffix): string
    {
        return 'monzo:migration:' . $this->integration->id . ':' . $suffix;
    }
=======
>>>>>>> 7fef8ca4
}<|MERGE_RESOLUTION|>--- conflicted
+++ resolved
@@ -81,13 +81,6 @@
         if ($service === 'monzo') {
             $this->fetchMonzo();
 
-<<<<<<< HEAD
-            return;
-        }
-        if ($service === 'gocardless') {
-            $this->fetchGoCardless();
-=======
->>>>>>> 7fef8ca4
             return;
         }
     }
@@ -405,89 +398,8 @@
         ]);
     }
 
-    protected function fetchGoCardless(): void
-    {
-        $type = $this->context['instance_type'] ?? 'transactions';
-        $group = $this->integration->group;
-        if (!$group || empty($group->account_id)) {
-            return;
-        }
-
-        // For balances: record a last-date marker like Monzo's balances path
-        if ($type === 'balances') {
-            $cursor = $this->context['cursor'] ?? ['end_date' => now()->toDateString()];
-            $endDate = \Carbon\Carbon::parse($cursor['end_date']);
-            \Illuminate\Support\Facades\Cache::put($this->gcCacheKey('balances_last_date'), $endDate->toDateString(), now()->addHours(6));
-            return;
-        }
-
-        // For transactions: backfill in windows; probe for data existence by checking one account
-        $cursor = $this->context['cursor'] ?? [];
-        $endIso = isset($cursor['end_iso']) ? \Carbon\Carbon::parse($cursor['end_iso']) : now();
-        $windowDays = (int) ($cursor['window_days'] ?? 89);
-        $startIso = $endIso->copy()->subDays($windowDays)->startOfDay();
-
-        $nextContext = $this->context;
-        $nextContext['cursor']['end_iso'] = $startIso->copy()->subMicrosecond()->toIso8601String();
-
-        $hasData = false;
-        try {
-            $secretId = (string) (config('services.gocardless.secret_id'));
-            $secretKey = (string) (config('services.gocardless.secret_key'));
-            $client = new \Nordigen\NordigenPHP\API\NordigenClient($secretId, $secretKey);
-            $client->createAccessToken();
-            $all = $client->requisition->getRequisitions();
-            $accountIds = [];
-            foreach ((array) ($all['results'] ?? []) as $req) {
-                if (($req['id'] ?? null) === (string) $group->account_id) {
-                    $accountIds = (array) ($req['accounts'] ?? []);
-                    break;
-                }
-            }
-            foreach ($accountIds as $accountId) {
-                $account = $client->account($accountId);
-                // If any booked transaction exists within window, mark hasData
-                $tx = $account->getAccountTransactions($startIso->toDateString());
-                $booked = (array) ($tx['transactions']['booked'] ?? []);
-                if (!empty($booked)) {
-                    $hasData = true;
-                    break;
-                }
-            }
-        } catch (\Throwable $e) {
-            // On failure probing, do not schedule further windows
-            return;
-        }
-
-        if (!$hasData) {
-            return;
-        }
-
-        $window = [
-            'since' => $startIso->toIso8601String(),
-            'before' => $endIso->toIso8601String(),
-        ];
-        $key = $this->gcCacheKey('tx_windows');
-        $windows = (array) (\Illuminate\Support\Facades\Cache::get($key) ?? []);
-        $windows[] = $window;
-        \Illuminate\Support\Facades\Cache::put($key, $windows, now()->addHours(6));
-        \Illuminate\Support\Facades\Cache::put($this->gcCacheKey('fetched_back_to'), $startIso->toDateString(), now()->addHours(6));
-
-        $this->batch()?->add([
-            (new FetchIntegrationPage($this->integration, $nextContext))->onConnection('redis')->onQueue('migration'),
-        ]);
-    }
-<<<<<<< HEAD
-
-    private function gcCacheKey(string $suffix): string
-    {
-        return 'gocardless:migration:' . $this->integration->id . ':' . $suffix;
-    }
-
     private function cacheKey(string $suffix): string
     {
         return 'monzo:migration:' . $this->integration->id . ':' . $suffix;
     }
-=======
->>>>>>> 7fef8ca4
 }