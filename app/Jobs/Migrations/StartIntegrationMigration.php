<?php

namespace App\Jobs\Migrations;

use App\Integrations\PluginRegistry;
use App\Models\Integration;
use Carbon\Carbon;
use Illuminate\Bus\Batchable;
use Illuminate\Bus\Queueable;
use Illuminate\Contracts\Queue\ShouldQueue;
use Illuminate\Foundation\Bus\Dispatchable;
use Illuminate\Queue\InteractsWithQueue;
use Illuminate\Queue\SerializesModels;
use Illuminate\Support\Facades\Bus;
use App\Jobs\Migrations\MonitorBatchAndStartProcessing;
use Illuminate\Support\Facades\Log;

class StartIntegrationMigration implements ShouldQueue
{
    use Batchable, Dispatchable, InteractsWithQueue, Queueable, SerializesModels;

    public int $timeout = 300;
    public int $tries = 3;
    public array $backoff = [60, 300, 600];

    protected Integration $integration;
    protected ?Carbon $timeboxUntil;
    protected array $options;

    public function __construct(Integration $integration, ?Carbon $timeboxUntil = null, array $options = [])
    {
        $this->integration = $integration;
        $this->timeboxUntil = $timeboxUntil;
        $this->options = $options;
        $this->onConnection('redis');
        $this->onQueue('migration');
    }

    public function handle(): void
    {
        $service = $this->integration->service;
        if ($service === 'oura') {
            $this->startOura();

            return;
        }
        if ($service === 'spotify') {
            $this->startSpotify();

            return;
        }
        if ($service === 'github') {
            $this->startGitHub();

            return;
        }
        if ($service === 'monzo') {
            $this->startMonzo();

<<<<<<< HEAD
            return;
        }
        if ($service === 'gocardless') {
            $this->startGoCardless();
=======
>>>>>>> 7fef8ca4
            return;
        }
        Log::info('StartIntegrationMigration: unsupported service, skipping', [
            'service' => $service,
            'integration_id' => $this->integration->id,
        ]);
    }

    protected function startOura(): void
    {
        $type = $this->integration->instance_type ?: 'activity';
        // Date-window paging going backwards. Default windows: 30 days (daily endpoints), 7 days (heartrate)
        $now = Carbon::now();
        if ($type === 'heartrate') {
            $end = $now->copy();
            $start = $end->copy()->subDays(6);
            $context = [
                'service' => 'oura',
                'instance_type' => $type,
                'cursor' => [
                    'start_datetime' => $start->toIso8601String(),
                    'end_datetime' => $end->toIso8601String(),
                ],
                'window_days' => 7,
                'timebox_until' => $this->timeboxUntil?->toIso8601String(),
            ];
        } else {
            $end = $now->copy();
            $start = $end->copy()->subDays(29);
            $context = [
                'service' => 'oura',
                'instance_type' => $type,
                'cursor' => [
                    'start_date' => $start->toDateString(),
                    'end_date' => $end->toDateString(),
                ],
                'window_days' => 30,
                'timebox_until' => $this->timeboxUntil?->toIso8601String(),
            ];
        }
        Bus::chain([
            new FetchIntegrationPage($this->integration, $context),
        ])->onConnection('redis')->onQueue('migration')->dispatch();
    }

    protected function startSpotify(): void
    {
        $nowMs = (int) round(microtime(true) * 1000);
        $context = [
            'service' => 'spotify',
            'instance_type' => $this->integration->instance_type ?: 'listening',
            'cursor' => [
                'before_ms' => $nowMs,
            ],
            'timebox_until' => $this->timeboxUntil?->toIso8601String(),
        ];
        Bus::chain([
            new FetchIntegrationPage($this->integration, $context),
        ])->onConnection('redis')->onQueue('migration')->dispatch();
    }

    protected function startGitHub(): void
    {
        $context = [
            'service' => 'github',
            'instance_type' => $this->integration->instance_type ?: 'activity',
            'cursor' => [
                'repo_index' => 0,
                'page' => 1,
            ],
            'timebox_until' => $this->timeboxUntil?->toIso8601String(),
        ];
        Bus::chain([
            new FetchIntegrationPage($this->integration, $context),
        ])->onConnection('redis')->onQueue('migration')->dispatch();
    }

    protected function startMonzo(): void
    {
        // Ensure master accounts instance exists before any migration
        $pluginClass = PluginRegistry::getPlugin('monzo');
        if ($pluginClass) {
            $plugin = new $pluginClass;
            // Create or find master 'accounts' instance for the group
            $group = $this->integration->group;
            if ($group) {
                $existingMaster = Integration::where('integration_group_id', $group->id)
                    ->where('service', 'monzo')
                    ->where('instance_type', 'accounts')
                    ->first();
                if (! $existingMaster) {
                    $existingMaster = $plugin->createInstance($group, 'accounts');
                }
                // Seed the master with account and pot objects (no events)
                SeedMonzoAccounts::dispatch($existingMaster)
                    ->onConnection('redis')->onQueue('migration');
            }
        }

        // We migrate three instance types independently: transactions, pots, balances
        // Transactions: page backwards using since cursor by 90-day windows until empty
        $now = Carbon::now();
        $contextTx = [
            'service' => 'monzo',
            'instance_type' => 'transactions',
            'cursor' => [
                'end_iso' => $now->toIso8601String(),
                'window_days' => 89,
            ],
            'timebox_until' => $this->timeboxUntil?->toIso8601String(),
        ];
        $contextPots = [
            'service' => 'monzo',
            'instance_type' => 'pots',
            'cursor' => [],
            'timebox_until' => $this->timeboxUntil?->toIso8601String(),
        ];
        $contextBalances = [
            'service' => 'monzo',
            'instance_type' => 'balances',
            'cursor' => [
                'end_date' => $now->toDateString(),
            ],
            'timebox_until' => $this->timeboxUntil?->toIso8601String(),
        ];

        $batchBuilder = Bus::batch([
            // Exclude master 'accounts' from fetching; just seed once above
            new FetchIntegrationPage($this->integration, $contextTx),
            new FetchIntegrationPage($this->integration, $contextPots),
            new FetchIntegrationPage($this->integration, $contextBalances),
        ])->name('monzo_fetch_' . $this->integration->id)
            ->onConnection('redis')->onQueue('migration');

        $batch = $batchBuilder->dispatch();

        // Store batch id on the integration so UI can monitor progress
        $this->integration->update(['migration_batch_id' => $batch->id]);

        // Monitor completion without closures (avoids SerializableClosure issues)
        MonitorBatchAndStartProcessing::dispatch($this->integration, $batch->id)
            ->onConnection('redis')->onQueue('migration');
    }
<<<<<<< HEAD

    protected function startGoCardless(): void
    {
        // Seed contexts for transactions and balances. Accounts (master) is handled by plugin when needed.
        $now = Carbon::now();
        $contextTx = [
            'service' => 'gocardless',
            'instance_type' => 'transactions',
            'cursor' => [
                'end_iso' => $now->toIso8601String(),
                'window_days' => 89,
            ],
            'timebox_until' => $this->timeboxUntil?->toIso8601String(),
        ];
        $contextBalances = [
            'service' => 'gocardless',
            'instance_type' => 'balances',
            'cursor' => [
                'end_date' => $now->toDateString(),
            ],
            'timebox_until' => $this->timeboxUntil?->toIso8601String(),
        ];

        $batch = Bus::batch([
            new FetchIntegrationPage($this->integration, $contextTx),
            new FetchIntegrationPage($this->integration, $contextBalances),
        ])->name('gocardless_fetch_'.$this->integration->id)
          ->onConnection('redis')->onQueue('migration')
          ->dispatch();

        $this->integration->update(['migration_batch_id' => $batch->id]);
        MonitorBatchAndStartProcessing::dispatch($this->integration, $batch->id)
            ->onConnection('redis')->onQueue('migration');
    }
=======
>>>>>>> 7fef8ca4
}<|MERGE_RESOLUTION|>--- conflicted
+++ resolved
@@ -12,7 +12,6 @@
 use Illuminate\Queue\InteractsWithQueue;
 use Illuminate\Queue\SerializesModels;
 use Illuminate\Support\Facades\Bus;
-use App\Jobs\Migrations\MonitorBatchAndStartProcessing;
 use Illuminate\Support\Facades\Log;
 
 class StartIntegrationMigration implements ShouldQueue
@@ -57,13 +56,6 @@
         if ($service === 'monzo') {
             $this->startMonzo();
 
-<<<<<<< HEAD
-            return;
-        }
-        if ($service === 'gocardless') {
-            $this->startGoCardless();
-=======
->>>>>>> 7fef8ca4
             return;
         }
         Log::info('StartIntegrationMigration: unsupported service, skipping', [
@@ -207,41 +199,4 @@
         MonitorBatchAndStartProcessing::dispatch($this->integration, $batch->id)
             ->onConnection('redis')->onQueue('migration');
     }
-<<<<<<< HEAD
-
-    protected function startGoCardless(): void
-    {
-        // Seed contexts for transactions and balances. Accounts (master) is handled by plugin when needed.
-        $now = Carbon::now();
-        $contextTx = [
-            'service' => 'gocardless',
-            'instance_type' => 'transactions',
-            'cursor' => [
-                'end_iso' => $now->toIso8601String(),
-                'window_days' => 89,
-            ],
-            'timebox_until' => $this->timeboxUntil?->toIso8601String(),
-        ];
-        $contextBalances = [
-            'service' => 'gocardless',
-            'instance_type' => 'balances',
-            'cursor' => [
-                'end_date' => $now->toDateString(),
-            ],
-            'timebox_until' => $this->timeboxUntil?->toIso8601String(),
-        ];
-
-        $batch = Bus::batch([
-            new FetchIntegrationPage($this->integration, $contextTx),
-            new FetchIntegrationPage($this->integration, $contextBalances),
-        ])->name('gocardless_fetch_'.$this->integration->id)
-          ->onConnection('redis')->onQueue('migration')
-          ->dispatch();
-
-        $this->integration->update(['migration_batch_id' => $batch->id]);
-        MonitorBatchAndStartProcessing::dispatch($this->integration, $batch->id)
-            ->onConnection('redis')->onQueue('migration');
-    }
-=======
->>>>>>> 7fef8ca4
 }