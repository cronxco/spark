

<?php
use App\Integrations\PluginRegistry;
use App\Models\Integration;
use Illuminate\Support\Facades\Auth;
use Livewire\Volt\Component;
use Mary\Traits\Toast;

new class extends Component {
    use Toast;

    public Integration $integration;
    public array $schema = [];
    public array $configuration = [];
    public string $name = '';

    public function mount(Integration $integration): void
    {
        // Ensure user owns this integration
        if ((string) $integration->user_id !== (string) Auth::id()) {
            abort(403);
        }

        $this->integration = $integration;
        $this->name = $integration->name ?: $integration->service;

        $pluginClass = PluginRegistry::getPlugin($integration->service);
        if (!$pluginClass) {
            abort(404);
        }

        $this->schema = $pluginClass::getConfigurationSchema();
        $this->configuration = $integration->configuration ?? [];

        // Ensure update_frequency_minutes is in configuration if it exists in schema
        if (isset($this->schema['update_frequency_minutes'])) {
            $this->configuration['update_frequency_minutes'] = $integration->update_frequency_minutes ?? 15;
        }

        // Ensure array fields are properly initialized as arrays
        foreach ($this->schema as $field => $config) {
            if ($config['type'] === 'array' && !isset($this->configuration[$field])) {
                $this->configuration[$field] = [];
            }
        }
    }

    public function updateName(): void
    {
        if (empty(trim($this->name))) {
            $this->error('Integration name cannot be empty.');
            return;
        }

        try {
            $this->integration->update(['name' => trim($this->name)]);
            $this->success('Integration name updated successfully!');
        } catch (\Exception $e) {
            $this->error('Failed to update integration name. Please try again.');
        }
    }

    public function toggleCheckbox(string $field, string $value): void
    {
        if (!isset($this->configuration[$field])) {
            $this->configuration[$field] = [];
        }

        $currentValues = $this->configuration[$field];

        if (in_array($value, $currentValues)) {
            // Remove value if already present
            $this->configuration[$field] = array_values(array_filter($currentValues, fn($v) => $v !== $value));
        } else {
            // Add value if not present
            $this->configuration[$field][] = $value;
        }
    }

    public function updateConfiguration(): void
    {
        try {
            $updateData = ['configuration' => []];

            // Process the current configuration state
            foreach ($this->configuration as $field => $value) {
                if ($field === 'update_frequency_minutes') {
                    $updateData['update_frequency_minutes'] = $value;
                } else {
                    // Handle array fields that might come as strings
                    if (isset($this->schema[$field]) && $this->schema[$field]['type'] === 'array' && is_string($value)) {
                        $updateData['configuration'][$field] = array_filter(array_map('trim', explode(',', $value)));
                    } else {
                        $updateData['configuration'][$field] = $value;
                    }
                }
            }

            $this->integration->update($updateData);

            $this->success('Integration configured successfully!');
            $this->redirect(route('integrations.index'));
        } catch (\Exception $e) {
            $this->error('Failed to update configuration. Please try again.');
        }
    }

    protected function buildValidationRules(): array
    {
        $rules = [];

        foreach ($this->schema as $field => $config) {
            $fieldRules = [];

            if ($config['required'] ?? false) {
                $fieldRules[] = 'required';
            } else {
                $fieldRules[] = 'nullable';
            }

            switch ($config['type']) {
                case 'array':
                    $fieldRules[] = 'array';
                    break;
                case 'string':
                    $fieldRules[] = 'string';
                    break;
                case 'integer':
                    $fieldRules[] = 'integer';
                    if (isset($config['min'])) {
                        $fieldRules[] = "min:{$config['min']}";
                    }
                    break;
            }

            $rules["configuration.{$field}"] = $fieldRules;
        }

        return $rules;
    }

    public function rules(): array
    {
        return [
            'name' => ['required', 'string', 'max:255'],
            ...$this->buildValidationRules(),
        ];
    }
}; ?>

<div class="py-12">
    <div class="max-w-7xl mx-auto sm:px-6 lg:px-8">
        <x-card title="{{ __('Configure Integration') }}" shadow>
                <!-- Integration Name Section -->
                <div class="mb-6 p-4 bg-base-200 rounded-lg">
                    <div class="flex items-center justify-between">
                        <div>
                            <h4 class="text-lg font-medium">{{ __('Integration Name') }}</h4>
                            <p class="text-sm text-base-content/70">{{ __('Give this integration instance a custom name') }}</p>
                        </div>
                        <div class="flex items-center space-x-2">
                            <x-input
                                wire:model.live.debounce.500ms="name"
                                placeholder="Enter integration name"
                                class="w-64"
                            />
                            <x-button
                                label="{{ __('Update Name') }}"
                                wire:click="updateName"
                                class="btn-primary"
                            />
                        </div>
                    </div>
                </div>



                <!-- Configuration Form -->
                <form wire:submit="updateConfiguration" class="space-y-6">
                    @foreach ($schema as $field => $config)
                        <div class="p-4 bg-base-200 rounded-lg">
                            <div class="mb-4">
                                <h4 class="text-lg font-medium">{{ $config['label'] }}</h4>
                                @if (isset($config['description']))
                                    <p class="text-sm text-base-content/70">{{ $config['description'] }}</p>
                                @endif
                            </div>

                            <div class="space-y-3">
                                @if ($config['type'] === 'array' && isset($config['options']))
                                    @foreach ($config['options'] as $value => $label)
                                        <div class="flex items-center">
                                            <input
                                                type="checkbox"
                                                id="{{ $field }}_{{ $value }}"
                                                wire:click="toggleCheckbox('{{ $field }}', '{{ $value }}')"
                                                @checked(in_array($value, $configuration[$field] ?? []))
                                                class="checkbox"
                                            />
                                            <label for="{{ $field }}_{{ $value }}" class="ml-2 text-sm">
                                                {{ $label }}
                                            </label>
                                        </div>
                                    @endforeach
                                @elseif ($config['type'] === 'array')
                                    <x-textarea
                                        wire:model="configuration.{{ $field }}"
                                        rows="3"
                                        placeholder="Enter values separated by commas"
                                    />
<<<<<<< HEAD
                                @elseif($config['type'] === 'string' && ($config['options'] ?? null))
                                    <select class="select select-bordered" wire:model="configuration.{{ $field }}">
                                        @foreach(($config['options'] ?? []) as $value => $label)
                                            <option value="{{ $value }}">{{ $label }}</option>
                                        @endforeach
                                    </select>
                                @elseif($config['type'] === 'string')
                                    <x-input 
=======
                                @elseif ($config['type'] === 'string')
                                    <x-input
>>>>>>> 7fef8ca4
                                        wire:model="configuration.{{ $field }}"
                                        placeholder="Enter {{ strtolower($config['label']) }}"
                                    />
                                @elseif ($config['type'] === 'integer')
                                    <x-input
                                        type="number"
                                        wire:model="configuration.{{ $field }}"
                                        min="{{ $config['min'] ?? 1 }}"
                                        placeholder="Enter {{ strtolower($config['label']) }}"
                                    />
                                @endif

                                @error("configuration.{$field}")
                                    <p class="text-sm text-error">{{ $message }}</p>
                                @enderror
                            </div>
                        </div>
                    @endforeach

                    <div class="flex justify-end space-x-3 pt-6 border-t border-base-300">
                        <x-button
                            label="{{ __('Cancel') }}"
                            link="{{ route('integrations.index') }}"
                            class="btn-outline"
                        />

                        <x-button
                            label="{{ __('Save Configuration') }}"
                            type="submit"
                            class="btn-primary"
                        />
                    </div>
                </form>
            </x-card>
        </div>
    </div><|MERGE_RESOLUTION|>--- conflicted
+++ resolved
@@ -209,19 +209,8 @@
                                         rows="3"
                                         placeholder="Enter values separated by commas"
                                     />
-<<<<<<< HEAD
-                                @elseif($config['type'] === 'string' && ($config['options'] ?? null))
-                                    <select class="select select-bordered" wire:model="configuration.{{ $field }}">
-                                        @foreach(($config['options'] ?? []) as $value => $label)
-                                            <option value="{{ $value }}">{{ $label }}</option>
-                                        @endforeach
-                                    </select>
-                                @elseif($config['type'] === 'string')
-                                    <x-input 
-=======
                                 @elseif ($config['type'] === 'string')
                                     <x-input
->>>>>>> 7fef8ca4
                                         wire:model="configuration.{{ $field }}"
                                         placeholder="Enter {{ strtolower($config['label']) }}"
                                     />
