<?php
use App\Integrations\PluginRegistry;
use App\Models\Integration;
use App\Models\IntegrationGroup;
use Illuminate\Support\Facades\Auth;
use Illuminate\Support\Facades\Log;
use Livewire\Volt\Component;
use Mary\Traits\Toast;

new class extends Component {
    use Toast;

    public array $plugins = [];
    public array $groups = [];
    // Back-compat for tests expecting this property
    public array $integrationsByService = [];

    public function mount(): void
    {
        $this->loadData();
    }

    public function loadData(): void
    {
        $this->plugins = PluginRegistry::getAllPlugins()->map(function ($pluginClass) {
            return [
                'identifier' => $pluginClass::getIdentifier(),
                'name' => $pluginClass::getDisplayName(),
                'description' => $pluginClass::getDescription(),
                'type' => $pluginClass::getServiceType(),
                'configuration_schema' => $pluginClass::getConfigurationSchema(),
            ];
        })->toArray();

        $user = Auth::user();
        $userGroups = IntegrationGroup::query()
            ->where('user_id', $user->id)
            ->with(['integrations'])
            ->get();
        $this->groups = $userGroups->map(function ($group) {
            $pluginClass = PluginRegistry::getPlugin($group->service);
            return [
                'id' => (string) $group->id,
                'service' => $group->service,
                'service_name' => $pluginClass ? $pluginClass::getDisplayName() : ucfirst($group->service),
                'account_id' => $group->account_id,
                'type' => $pluginClass ? $pluginClass::getServiceType() : 'oauth',
                'instances' => $group->integrations->map(function ($integration) {
                    return [
                        'id' => (string) $integration->id,
                        'name' => $integration->name ?: $integration->service,
                        'instance_type' => $integration->instance_type,
                        'update_frequency_minutes' => $integration->update_frequency_minutes,
                        'last_successful_update_at' => $integration->last_successful_update_at ? $integration->last_successful_update_at->toISOString() : null,
                        'needs_update' => $integration->needsUpdate(),
                        'next_update_time' => $integration->getNextUpdateTime() ? $integration->getNextUpdateTime()->toISOString() : null,
                        'service' => $integration->service,
                        'account_id' => $integration->account_id,
                    ];
                })->toArray(),
            ];
        })->toArray();
        // Maintain legacy structure for tests
        $this->integrationsByService = collect($this->groups)
            ->flatMap(function ($g) {
                return collect($g['instances'])->map(function ($i) use ($g) {
                    return array_merge($i, ['service' => $g['service']]);
                });
            })
            ->groupBy('service')
            ->map(fn($col) => $col->values()->toArray())
            ->toArray();
    }

    public function initializeIntegration(string $service): void
    {
        $pluginClass = PluginRegistry::getPlugin($service);
        if (!$pluginClass) {
            $this->error('Integration not found.');
            return;
        }

        $plugin = new $pluginClass();
        $user = Auth::user();

        try {
            $integration = $plugin->initialize($user);
            $this->success('Integration initialized successfully!');
            $this->loadData();
        } catch (\Exception $e) {
            $this->error('Failed to initialize integration. Please try again.');
        }
    }

    public function deleteIntegration($integrationId): void
    {
        // Convert to string if it's a UUID object
        $integrationId = (string) $integrationId;

        $integration = Integration::find($integrationId);

        if (!$integration) {
            $this->error('Integration not found.');
            return;
        }

        if ((string) $integration->user_id !== (string) Auth::id()) {
            $this->error('Integration not found.');
            return;
        }

        try {
            $result = $integration->delete();

            if ($result) {
                $this->success('Integration deleted successfully!');
                $this->loadData();
            } else {
                $this->error('Failed to delete integration. Delete returned false.');
            }
        } catch (\Exception $e) {
            $this->error('Failed to delete integration. Please try again.');
        }
    }

    public function copyWebhookUrl(string $url): void
    {
        $this->success('Webhook URL copied to clipboard!');
        $this->dispatch('copy-to-clipboard', url: $url);
    }



    public function updateIntegrationNameFromIndex($integrationId, string $name): void
    {
        // Convert to string if it's a UUID object
        $integrationId = (string) $integrationId;

        $integration = Integration::find($integrationId);

        if (!$integration) {
            $this->error('Integration not found.');
            return;
        }

        if ((string) $integration->user_id !== (string) Auth::id()) {
            $this->error('Integration not found.');
            return;
        }

        if (empty(trim($name))) {
            $this->error('Integration name cannot be empty.');
            return;
        }

        try {
            $result = $integration->update(['name' => trim($name)]);

            if (!$result) {
                $this->error('Failed to update integration name. Update returned false.');
                return;
            }

            // Refresh the model to ensure we have the latest data
            $integration->refresh();

            $this->success('Integration name updated successfully!');
            $this->loadData();
        } catch (\Exception $e) {
            $this->error('Failed to update integration name: ' . $e->getMessage());
        }
    }


}; ?>

<div class="py-12"
     x-data
     @copy-to-clipboard.window="navigator.clipboard.writeText($event.detail.url).catch(err => console.error('Clipboard write failed:', err))">
    <div class="max-w-7xl mx-auto sm:px-6 lg:px-8">
        <x-card title="{{ __('Available Integrations') }}" shadow>
            <div class="grid grid-cols-1 md:grid-cols-2 lg:grid-cols-3 gap-6">
                @foreach ($plugins as $plugin)
                    <x-card shadow separator>
                        <div class="flex items-center justify-between mb-4">
                            <div class="flex items-center space-x-3">
                                <div class="w-8 h-8 rounded-lg bg-base-200 flex items-center justify-center">
                                    @if ($plugin['identifier'] === 'github')
                                        <svg class="w-4 h-4 text-base-content" fill="currentColor" viewBox="0 0 24 24">
                                            <path d="M12 0c-6.626 0-12 5.373-12 12 0 5.302 3.438 9.8 8.207 11.387.599.111.793-.261.793-.577v-2.234c-3.338.726-4.033-1.416-4.033-1.416-.546-1.387-1.333-1.756-1.333-1.756-1.089-.745.083-.729.083-.729 1.205.084 1.839 1.237 1.839 1.237 1.07 1.834 2.807 1.304 3.492.997.107-.775.418-1.305.762-1.604-2.665-.305-5.467-1.334-5.467-5.931 0-1.311.469-2.381 1.236-3.221-.124-.303-.535-1.524.117-3.176 0 0 1.008-.322 3.301 1.23.957-.266 1.983-.399 3.003-.404 1.02.005 2.047.138 3.006.404 2.291-1.552 3.297-1.23 3.297-1.23.653 1.653.242 2.874.118 3.176.77.84 1.235 1.911 1.235 3.221 0 4.609-2.807 5.624-5.479 5.921.43.372.823 1.102.823 2.222v3.293c0 .319.192.694.801.576 4.765-1.589 8.199-6.086 8.199-11.386 0-6.627-5.373-12-12-12z"/>
                                        </svg>
                                    @elseif ($plugin['identifier'] === 'slack')
                                        <svg class="w-4 h-4 text-base-content" fill="currentColor" viewBox="0 0 24 24">
                                            <path d="M6.194 14.644c0 1.16-.943 2.107-2.107 2.107-1.164 0-2.107-.947-2.107-2.107 0-1.16.943-2.106 2.107-2.106 1.164 0 2.107.946 2.107 2.106zm5.882-2.107c-1.164 0-2.107.946-2.107 2.106 0 1.16.943 2.107 2.107 2.107 1.164 0 2.107-.947 2.107-2.107 0-1.16-.943-2.106-2.107-2.106zm2.107-5.882c0-1.164-.943-2.107-2.107-2.107-1.164 0-2.107.943-2.107 2.107 0 1.164.943 2.107 2.107 2.107 1.164 0 2.107-.943 2.107-2.107zm2.106 5.882c0-1.164-.943-2.107-2.107-2.107-1.164 0-2.107.943-2.107 2.107 0 1.164.943 2.107 2.107 2.107 1.164 0 2.107-.943 2.107-2.107zm5.882-2.107c-1.164 0-2.107.946-2.107 2.106 0 1.16.943 2.107 2.107 2.107 1.164 0 2.107-.947 2.107-2.107 0-1.16-.943-2.106-2.107-2.106z"/>
                                        </svg>
                                    @else
                                        <svg class="w-4 h-4 text-base-content" fill="currentColor" viewBox="0 0 20 20">
                                            <path fill-rule="evenodd" d="M3 4a1 1 0 011-1h12a1 1 0 110 2H4a1 1 0 01-1-1zm0 4a1 1 0 011-1h12a1 1 0 110 2H4a1 1 0 01-1-1zm0 4a1 1 0 011-1h12a1 1 0 110 2H4a1 1 0 01-1-1z" clip-rule="evenodd"></path>
                                        </svg>
                                    @endif
                                </div>
                                <div>
                                    <h4 class="text-lg font-semibold">{{ $plugin['name'] }}</h4>
                                    <p class="text-sm text-base-content/70">{{ $plugin['description'] }}</p>
                                </div>
                            </div>
                            <x-badge
                                :value="ucfirst($plugin['type'])"
                                :class="$plugin['type'] === 'oauth' ? 'badge-primary' : 'badge-success'"
                            />
                        </div>

                        @php
                            $grouped = collect($groups)->where('service', $plugin['identifier'])->values();
                        @endphp

                        @if ($grouped->count() > 0)
                            <div class="space-y-4">
                                @foreach ($grouped as $group)
                                    <div class="border border-base-300 rounded-lg p-3 bg-base-200">
                                        <div class="mb-2 text-xs text-base-content/70">
                                            Account: {{ $group['account_id'] ?? '—' }}
                                        </div>
                                        @foreach ($group['instances'] as $integration)
                                            <div class="border border-base-300 rounded-lg p-3 bg-base-100 mb-2">
                                        <div class="flex items-center justify-between mb-2">
                                            <div class="flex items-center space-x-2">
                                                <x-icon name="o-link" class="w-3 h-3 text-base-content/50" />
                                                <div x-data="{ editing: false, name: '{{ $integration['name'] ?: $integration['service'] }}' }" class="flex-1">
                                                    <div x-show="!editing" class="flex items-center space-x-2">
                                                        <span class="text-sm font-medium">{{ $integration['name'] ?: $integration['service'] }}</span>
                                                        <x-button
                                                            icon="o-pencil"
                                                            class="btn-ghost btn-xs"
                                                            @click="editing = true; $nextTick(() => $refs.nameInput.focus())"
                                                            title="Edit name"
                                                        />
                                                    </div>
                                                    <div x-show="editing" class="flex items-center space-x-2">
                                                                                                                            <input
                                                                        x-ref="nameInput"
                                                                        type="text"
                                                                        x-model="name"
                                                                        class="input input-xs input-bordered flex-1"
                                                                        @keydown.enter="$wire.updateIntegrationNameFromIndex('{{ $integration['id'] }}', name); editing = false"
                                                                        @keydown.escape="editing = false; name = '{{ $integration['name'] ?: $integration['service'] }}'"
                                                                        placeholder="Enter name"
                                                                    />
                                                                                                                            <x-button
                                                                        icon="o-check"
                                                                        class="btn-ghost btn-xs btn-success"
                                                                        @click="$wire.updateIntegrationNameFromIndex('{{ $integration['id'] }}', name); editing = false"
                                                                        title="Save"
                                                                    />
                                                        <x-button
                                                            icon="o-x-mark"
                                                            class="btn-ghost btn-xs btn-error"
                                                            @click="editing = false; name = '{{ $integration['name'] ?: $integration['service'] }}'"
                                                            title="Cancel"
                                                        />
                                                    </div>
                                                </div>
                                            </div>
                                            <x-dropdown>
                                                <x-slot:trigger>
                                                    <x-button icon="o-ellipsis-vertical" class="btn-ghost btn-sm" />
                                                </x-slot:trigger>
                                                <x-menu-item title="{{ __('Configure') }}" link="{{ route('integrations.configure', $integration['id']) }}" />
                                                <x-menu-item
                                                    title="{{ __('Delete') }}"
                                                    wire:click="deleteIntegration('{{ $integration['id'] }}')"
                                                    class="text-error"
                                                />
                                            </x-dropdown>
                                            </div>

                                        @if ($plugin['type'] === 'oauth')
                                            @php
                                                $frequency = $integration['update_frequency_minutes'] ?? 15;
                                                $lastUpdate = $integration['last_successful_update_at'];
                                                $nextUpdate = $integration['next_update_time'];
                                                $needsUpdate = $integration['needs_update'];
                                            @endphp

                                            <div class="text-xs text-base-content/70 mb-2">
                                                <div class="flex items-center justify-between">
                                                    <span>Update frequency: {{ $frequency }} minutes</span>
                                                    <x-badge
                                                        :value="$needsUpdate ? 'Needs update' : 'Up to date'"
                                                        :class="$needsUpdate ? 'badge-warning' : 'badge-success'"
                                                        class="badge-xs"
                                                    />
                                                </div>

                                                @if ($lastUpdate)
                                                    <div class="mt-1">
                                                        Last update: {{ \Carbon\Carbon::parse($lastUpdate)->diffForHumans() }}
                                                    </div>
                                                    @if ($nextUpdate)
                                                        <div class="mt-1">
                                                            Next update: {{ \Carbon\Carbon::parse($nextUpdate)->diffForHumans() }}
                                                        </div>
                                                    @endif
                                                @else
                                                    <div class="mt-1 text-warning">
                                                        Never updated
                                                    </div>
                                                @endif
                                            </div>
                                        @endif

                                        @if ($plugin['type'] === 'webhook' && $integration['account_id'])
                                            <div class="text-xs">
                                                <div class="text-base-content/70 mb-1">Webhook URL:</div>
                                                <div class="flex items-center space-x-2">
                                                    <code class="text-xs bg-base-300 px-2 py-1 rounded flex-1 truncate">
                                                        {{ route('webhook.handle', ['service' => $integration['service'], 'secret' => $integration['account_id']]) }}
                                                    </code>
                                                    <x-button
                                                        icon="o-clipboard"
                                                        class="btn-ghost btn-xs"
                                                        wire:click="copyWebhookUrl('{{ route('webhook.handle', ['service' => $integration['service'], 'secret' => $integration['account_id']]) }}')"
                                                        title="Copy to clipboard"
                                                    />
                                                </div>
                                            </div>
                                        @endif
                                            </div>
                                        @endforeach
                                    </div>
                                @endforeach
                            </div>
                        @endif

                        <div class="mt-4 pt-4 border-t border-base-300">
<<<<<<< HEAD
                            @if($plugin['type'] === 'oauth')
                                @if($plugin['identifier'] === 'gocardless')
                                    <form method="POST" action="{{ route('integrations.initialize', ['service' => $plugin['identifier']]) }}" class="w-full">
                                        @csrf
                                        <button type="submit" class="btn btn-primary w-full">
                                            <x-icon name="o-plus" class="w-4 h-4 mr-2" />
                                            {{ __('Add Instance') }}
                                        </button>
                                    </form>
                                @else
                                    <a href="{{ route('integrations.oauth', $plugin['identifier']) }}" 
                                       class="btn btn-primary w-full">
                                        <x-icon name="o-plus" class="w-4 h-4 mr-2" />
                                        {{ __('Add Instance') }}
                                    </a>
                                @endif
                            @else
                                <form method="POST" action="{{ route('integrations.initialize', ['service' => $plugin['identifier']]) }}" class="w-full">
                                    @csrf
                                    <button type="submit" class="btn btn-success w-full">
                                        <x-icon name="o-plus" class="w-4 h-4 mr-2" />
                                        {{ __('Add Instance') }}
                                    </button>
                                </form>
=======
                            @if ($plugin['type'] === 'oauth')
                                <a href="{{ route('integrations.oauth', $plugin['identifier']) }}"
                                   class="btn btn-primary w-full">
                                    <x-icon name="o-plus" class="w-4 h-4 mr-2" />
                                    {{ __('Add Instance') }}
                                </a>
                            @else
                                <x-button
                                    label="{{ __('Add Instance') }}"
                                    icon="o-plus"
                                    wire:click="initializeIntegration('{{ $plugin['identifier'] }}')"
                                    class="btn-success w-full"
                                />
>>>>>>> 7fef8ca4
                            @endif
                        </div>
                    </x-card>
                @endforeach
            </div>
        </x-card>
    </div>
</div><|MERGE_RESOLUTION|>--- conflicted
+++ resolved
@@ -333,32 +333,6 @@
                         @endif
 
                         <div class="mt-4 pt-4 border-t border-base-300">
-<<<<<<< HEAD
-                            @if($plugin['type'] === 'oauth')
-                                @if($plugin['identifier'] === 'gocardless')
-                                    <form method="POST" action="{{ route('integrations.initialize', ['service' => $plugin['identifier']]) }}" class="w-full">
-                                        @csrf
-                                        <button type="submit" class="btn btn-primary w-full">
-                                            <x-icon name="o-plus" class="w-4 h-4 mr-2" />
-                                            {{ __('Add Instance') }}
-                                        </button>
-                                    </form>
-                                @else
-                                    <a href="{{ route('integrations.oauth', $plugin['identifier']) }}" 
-                                       class="btn btn-primary w-full">
-                                        <x-icon name="o-plus" class="w-4 h-4 mr-2" />
-                                        {{ __('Add Instance') }}
-                                    </a>
-                                @endif
-                            @else
-                                <form method="POST" action="{{ route('integrations.initialize', ['service' => $plugin['identifier']]) }}" class="w-full">
-                                    @csrf
-                                    <button type="submit" class="btn btn-success w-full">
-                                        <x-icon name="o-plus" class="w-4 h-4 mr-2" />
-                                        {{ __('Add Instance') }}
-                                    </button>
-                                </form>
-=======
                             @if ($plugin['type'] === 'oauth')
                                 <a href="{{ route('integrations.oauth', $plugin['identifier']) }}"
                                    class="btn btn-primary w-full">
@@ -372,7 +346,6 @@
                                     wire:click="initializeIntegration('{{ $plugin['identifier'] }}')"
                                     class="btn-success w-full"
                                 />
->>>>>>> 7fef8ca4
                             @endif
                         </div>
                     </x-card>
