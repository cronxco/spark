@php
use Carbon\Carbon;
@endphp

<x-layouts.app :title="'Onboarding'">
    <div class="py-12">
        <div class="max-w-7xl mx-auto sm:px-6 lg:px-8">
            <x-card :title="__('Configure ' . ($pluginName ?? ucfirst($group->service)))" shadow>
                <!-- Intro section to match configure page style -->
                <div class="mb-6 p-4 bg-base-200 rounded-lg">
                    <div class="flex items-center justify-between">
                        <div>
                            <h4 class="text-lg font-medium">{{ __('Choose instances to set up') }}</h4>
                            <p class="text-sm text-base-content/70">{{ __('Select one or more instance types and set initial options. You can add more later.') }}</p>
                        </div>
                    </div>
                </div>

                <form method="POST" action="{{ route('integrations.storeInstances', ['group' => $group->id]) }}" class="space-y-6">
                    @csrf

                                    <!-- Instance type selection -->
                <div class="p-4 bg-base-200 rounded-lg">
                    <div class="mb-4">
                        <h4 class="text-lg font-medium">{{ __('Instance types') }}</h4>
                        <p class="text-sm text-base-content/70">{{ __('Tick the types you want to create now') }}</p>
                    </div>

                    <div class="grid grid-cols-1 sm:grid-cols-2 gap-3">
                        @foreach(($types ?? []) as $key => $meta)
                            <label class="flex items-center gap-3 p-3 rounded-lg bg-base-100">
                                <input type="checkbox" name="types[]" value="{{ $key }}" class="checkbox" @checked(in_array($key, old('types', [])))>
                                <div>
                                    <div class="font-medium">{{ $meta['label'] ?? ucfirst($key) }}</div>
                                    @if(!empty($meta['description']))
                                        <div class="text-xs text-base-content/70">{{ $meta['description'] }}</div>
                                    @endif
                                </div>
                            </label>
                        @endforeach
                    </div>
                    @error('types')
                        <div class="text-xs text-error mt-2">{{ $message }}</div>
                    @enderror
                </div>

                <!-- Available accounts for GoCardless -->
                @if(!empty($availableAccounts) && $group->service === 'gocardless')
                    <div class="p-4 bg-base-200 rounded-lg">
                        <div class="mb-4">
                            <h4 class="text-lg font-medium">{{ __('Available Bank Accounts') }}</h4>
                            <p class="text-sm text-base-content/70">{{ __('These accounts will be available for data fetching') }}</p>
                            
                            @if(collect($availableAccounts)->contains('status', 'rate_limited'))
                                <div class="mt-2 p-3 bg-warning/20 border border-warning/30 rounded-lg">
                                    <div class="flex items-center gap-2">
                                        <x-icon name="o-exclamation-triangle" class="text-warning" />
                                        <div class="text-sm">
                                            <div class="font-medium text-warning">Rate Limit Notice</div>
                                            <div class="text-warning/80">Some account details are limited due to GoCardless API rate limits (4 requests/day). Full details will be available after the rate limit resets.</div>
                                        </div>
                                    </div>
                                </div>
                            @endif
                        </div>

<<<<<<< HEAD
                        <div class="space-y-3">
                            @if(empty($availableAccounts))
                                <div class="p-4 text-center bg-base-100 border border-base-300 rounded-lg">
                                    <div class="text-base-content/70">
                                        <div class="font-medium mb-2">No Account Details Available</div>
                                        <div class="text-sm">This may be due to GoCardless API rate limits (4 requests/day).</div>
                                        <div class="text-xs mt-1">Try refreshing the page later or contact support if the issue persists.</div>
=======
                        <div class="grid grid-cols-1 sm:grid-cols-2 gap-3">
                            @foreach (($types ?? []) as $key => $meta)
                                <label class="flex items-center gap-3 p-3 rounded-lg bg-base-100">
                                    <input type="checkbox" name="types[]" value="{{ $key }}" class="checkbox" @checked(in_array($key, old('types', [])))>
                                    <div>
                                        <div class="font-medium">{{ $meta['label'] ?? ucfirst($key) }}</div>
                                        @if (!empty($meta['description']))
                                            <div class="text-xs text-base-content/70">{{ $meta['description'] }}</div>
                                        @endif
>>>>>>> 7fef8ca4
                                    </div>
                                </div>
                            @else
                                @foreach($availableAccounts as $account)
                                    <div class="p-3 rounded-lg bg-base-100 border border-base-300">
                                        <div class="flex items-center justify-between">
                                            <div>
                                                <div class="font-medium">
                                                    @if(isset($account['details']) && !empty($account['details']))
                                                        {{ $account['details'] }}
                                                    @elseif(isset($account['ownerName']))
                                                        {{ $account['ownerName'] }}'s Account
                                                    @else
                                                        Account {{ substr($account['resourceId'] ?? $account['id'] ?? 'Unknown', 0, 8) }}
                                                    @endif
                                                </div>
                                                <div class="text-sm text-base-content/70">
                                                    @if(isset($account['currency']))
                                                        {{ $account['currency'] }}
                                                    @endif
                                                    @if(isset($account['cashAccountType']))
                                                        • {{ $account['cashAccountType'] }}
                                                    @endif
                                                    @if(isset($account['ownerName']))
                                                        • {{ $account['ownerName'] }}
                                                    @endif
                                                </div>
                                                @if(isset($account['maskedPan']))
                                                    <div class="text-xs text-base-content/50">Card ending {{ $account['maskedPan'] }}</div>
                                                @endif
                                                @if(isset($account['usage']))
                                                    <div class="text-xs text-base-content/50">{{ $account['usage'] }} account</div>
                                                @endif
                                            </div>
                                            <div class="text-right">
                                                @if(isset($account['status']) && $account['status'] === 'rate_limited')
                                                    <div class="text-sm font-medium text-warning">Rate Limited</div>
                                                    <div class="text-xs text-warning/70">{{ $account['rate_limit_error'] ?? 'API rate limit exceeded' }}</div>
                                                @else
                                                    <div class="text-sm font-medium">{{ $account['status'] ?? 'Unknown Status' }}</div>
                                                    <div class="text-xs text-base-content/50">
                                                        {{ \Carbon\Carbon::parse($account['created'] ?? '')->format('M j, Y') ?? 'Unknown Date' }}
                                                    </div>
                                                @endif
                                            </div>
                                        </div>
                                    </div>
                                @endforeach
                            @endif
                        </div>
                    </div>
                @endif

                    <!-- Per-type configuration sections (includes per-instance refresh time) -->
                    @foreach (($types ?? []) as $typeKey => $meta)
                        <div class="p-4 bg-base-200 rounded-lg">
                            <div class="mb-4">
                                <h4 class="text-lg font-medium">{{ $meta['label'] ?? ucfirst($typeKey) }}</h4>
                                @if (!empty($meta['description']))
                                    <p class="text-sm text-base-content/70">{{ $meta['description'] }}</p>
                                @endif
                            </div>

                            <div class="space-y-3">
                                <!-- Instance display name (defaults to label) -->
                                <div>
                                    <div class="mb-1 text-sm font-medium">{{ __('Instance Name') }}</div>
                                    <x-input name="config[{{ $typeKey }}][name]" value="{{ old('config.'.$typeKey.'.name', $meta['label'] ?? ucfirst($typeKey)) }}" />
                                </div>

                                <!-- Per-instance update frequency -->
                                <div>
                                    <div class="mb-1 text-sm font-medium">{{ __('Update frequency (minutes)') }}</div>
                                    <x-input type="number" min="{{ $group->service === 'gocardless' ? 1440 : 5 }}" step="1" name="config[{{ $typeKey }}][update_frequency_minutes]" value="{{ old('config.'.$typeKey.'.update_frequency_minutes', $group->service === 'gocardless' ? 1440 : 60) }}" />
                                    @error('config[{{ $typeKey }}][update_frequency_minutes')
                                        <div class="text-xs text-error mt-1">{{ $message }}</div>
                                    @enderror
                                    <div class="text-xs text-base-content/70 mt-1">
                                        {{ __('How often to fetch data for this instance') }}
                                        @if($group->service === 'gocardless')
                                            <br><span class="text-warning">⚠️ GoCardless has strict rate limits (4 requests/day). Recommended: 24+ hours.</span>
                                        @endif
                                    </div>
                                </div>

                                @foreach (($meta['schema'] ?? []) as $field => $config)
                                    <div>
                                        <div class="mb-1 text-sm font-medium">{{ $config['label'] ?? ucfirst($field) }}</div>
                                        @if (($config['type'] ?? 'string') === 'array' && isset($config['options']))
                                            @foreach ($config['options'] as $value => $label)
                                                <label class="flex items-center gap-2">
                                                    <input type="checkbox" name="config[{{ $typeKey }}][{{ $field }}][]" value="{{ $value }}" class="checkbox" @checked(in_array($value, old('config.'.$typeKey.'.'.$field, [])))>
                                                    <span>{{ $label }}</span>
                                                </label>
                                            @endforeach
                                             @error('config.'.$typeKey.'.'.$field)
                                                 <div class="text-xs text-error mt-1">{{ $message }}</div>
                                             @enderror
                                             @error('config.'.$typeKey.'.'.$field.'.*')
                                                 <div class="text-xs text-error mt-1">{{ $message }}</div>
                                             @enderror
                                        @elseif (($config['type'] ?? 'string') === 'array')
                                             <x-textarea name="config[{{ $typeKey }}][{{ $field }}]" rows="3" placeholder="{{ __('Comma-separated values') }}" value="{{ old('config.'.$typeKey.'.'.$field) }}" />
                                             @error('config.'.$typeKey.'.'.$field)
                                                 <div class="text-xs text-error mt-1">{{ $message }}</div>
                                             @enderror
                                        @elseif (($config['type'] ?? 'string') === 'integer')
                                             <x-input type="number" name="config[{{ $typeKey }}][{{ $field }}]" min="{{ $config['min'] ?? 1 }}" value="{{ old('config.'.$typeKey.'.'.$field) }}" />
                                             @error('config.'.$typeKey.'.'.$field)
                                                 <div class="text-xs text-error mt-1">{{ $message }}</div>
                                             @enderror
                                        @elseif(($config['type'] ?? 'string') === 'string' && isset($config['options']))
                                              <select name="config[{{ $typeKey }}][{{ $field }}]" class="select select-bordered">
                                                  @foreach($config['options'] ?? [] as $value => $label)
                                                      <option value="{{ $value }}" @selected(old('config.'.$typeKey.'.'.$field) == $value)>{{ $label }}</option>
                                                  @endforeach
                                              </select>
                                              @error('config.'.$typeKey.'.'.$field)
                                                  <div class="text-xs text-error mt-1">{{ $message }}</div>
                                              @enderror
                                        @else
                                             <x-input name="config[{{ $typeKey }}][{{ $field }}]" value="{{ old('config.'.$typeKey.'.'.$field) }}" />
                                             @error('config.'.$typeKey.'.'.$field)
                                                 <div class="text-xs text-error mt-1">{{ $message }}</div>
                                             @enderror
                                        @endif
                                        @if (isset($config['description']))
                                            <div class="text-xs text-base-content/70 mt-1">{{ $config['description'] }}</div>
                                        @endif
                                    </div>
                                @endforeach
                            </div>
                        </div>
                    @endforeach

                    <div class="p-4 bg-base-200 rounded-lg space-y-3">
                        <label class="flex items-center gap-3">
                            <input type="checkbox" name="run_migration" class="checkbox" @checked(old('run_migration', false))>
                            <span class="font-medium">{{ __('Run initial historical import now') }}</span>
                        </label>
                        <div class="text-xs text-base-content/70">
                            {{ __('This queues a one-time backfill on the migration queue. It may take a while depending on data size and API limits.') }}
                        </div>
                        <div class="grid grid-cols-1 sm:grid-cols-2 gap-3">
                            <div>
                                <div class="mb-1 text-sm font-medium">{{ __('Historic import time limit (minutes, optional)') }}</div>
                                <x-input type="number" min="1" name="migration_timebox_minutes" value="{{ old('migration_timebox_minutes') }}" placeholder="{{ __('Leave blank for no limit') }}" />
                                <div class="text-xs text-base-content/70 mt-1">
                                    {{ __('If set, the migration will stop when this many minutes have elapsed since queueing. Useful for providers with post-auth timeboxes (e.g. Monzo).') }}
                                </div>
                            </div>
                        </div>
                    </div>

                    <div class="flex justify-end space-x-3 pt-6 border-t border-base-300">
                        <x-button
                            label="{{ __('Cancel') }}"
                            link="{{ route('integrations.index') }}"
                            class="btn-outline"
                        />
                        <x-button
                            label="{{ __('Create Instances') }}"
                            type="submit"
                            class="btn-primary"
                        />
                    </div>
                </form>
            </x-card>
        </div>
    </div>
</x-layouts.app>

<|MERGE_RESOLUTION|>--- conflicted
+++ resolved
@@ -1,7 +1,3 @@
-@php
-use Carbon\Carbon;
-@endphp
-
 <x-layouts.app :title="'Onboarding'">
     <div class="py-12">
         <div class="max-w-7xl mx-auto sm:px-6 lg:px-8">
@@ -19,60 +15,13 @@
                 <form method="POST" action="{{ route('integrations.storeInstances', ['group' => $group->id]) }}" class="space-y-6">
                     @csrf
 
-                                    <!-- Instance type selection -->
-                <div class="p-4 bg-base-200 rounded-lg">
-                    <div class="mb-4">
-                        <h4 class="text-lg font-medium">{{ __('Instance types') }}</h4>
-                        <p class="text-sm text-base-content/70">{{ __('Tick the types you want to create now') }}</p>
-                    </div>
-
-                    <div class="grid grid-cols-1 sm:grid-cols-2 gap-3">
-                        @foreach(($types ?? []) as $key => $meta)
-                            <label class="flex items-center gap-3 p-3 rounded-lg bg-base-100">
-                                <input type="checkbox" name="types[]" value="{{ $key }}" class="checkbox" @checked(in_array($key, old('types', [])))>
-                                <div>
-                                    <div class="font-medium">{{ $meta['label'] ?? ucfirst($key) }}</div>
-                                    @if(!empty($meta['description']))
-                                        <div class="text-xs text-base-content/70">{{ $meta['description'] }}</div>
-                                    @endif
-                                </div>
-                            </label>
-                        @endforeach
-                    </div>
-                    @error('types')
-                        <div class="text-xs text-error mt-2">{{ $message }}</div>
-                    @enderror
-                </div>
-
-                <!-- Available accounts for GoCardless -->
-                @if(!empty($availableAccounts) && $group->service === 'gocardless')
+                    <!-- Instance type selection -->
                     <div class="p-4 bg-base-200 rounded-lg">
                         <div class="mb-4">
-                            <h4 class="text-lg font-medium">{{ __('Available Bank Accounts') }}</h4>
-                            <p class="text-sm text-base-content/70">{{ __('These accounts will be available for data fetching') }}</p>
-                            
-                            @if(collect($availableAccounts)->contains('status', 'rate_limited'))
-                                <div class="mt-2 p-3 bg-warning/20 border border-warning/30 rounded-lg">
-                                    <div class="flex items-center gap-2">
-                                        <x-icon name="o-exclamation-triangle" class="text-warning" />
-                                        <div class="text-sm">
-                                            <div class="font-medium text-warning">Rate Limit Notice</div>
-                                            <div class="text-warning/80">Some account details are limited due to GoCardless API rate limits (4 requests/day). Full details will be available after the rate limit resets.</div>
-                                        </div>
-                                    </div>
-                                </div>
-                            @endif
+                            <h4 class="text-lg font-medium">{{ __('Instance types') }}</h4>
+                            <p class="text-sm text-base-content/70">{{ __('Tick the types you want to create now') }}</p>
                         </div>
 
-<<<<<<< HEAD
-                        <div class="space-y-3">
-                            @if(empty($availableAccounts))
-                                <div class="p-4 text-center bg-base-100 border border-base-300 rounded-lg">
-                                    <div class="text-base-content/70">
-                                        <div class="font-medium mb-2">No Account Details Available</div>
-                                        <div class="text-sm">This may be due to GoCardless API rate limits (4 requests/day).</div>
-                                        <div class="text-xs mt-1">Try refreshing the page later or contact support if the issue persists.</div>
-=======
                         <div class="grid grid-cols-1 sm:grid-cols-2 gap-3">
                             @foreach (($types ?? []) as $key => $meta)
                                 <label class="flex items-center gap-3 p-3 rounded-lg bg-base-100">
@@ -82,59 +31,14 @@
                                         @if (!empty($meta['description']))
                                             <div class="text-xs text-base-content/70">{{ $meta['description'] }}</div>
                                         @endif
->>>>>>> 7fef8ca4
                                     </div>
-                                </div>
-                            @else
-                                @foreach($availableAccounts as $account)
-                                    <div class="p-3 rounded-lg bg-base-100 border border-base-300">
-                                        <div class="flex items-center justify-between">
-                                            <div>
-                                                <div class="font-medium">
-                                                    @if(isset($account['details']) && !empty($account['details']))
-                                                        {{ $account['details'] }}
-                                                    @elseif(isset($account['ownerName']))
-                                                        {{ $account['ownerName'] }}'s Account
-                                                    @else
-                                                        Account {{ substr($account['resourceId'] ?? $account['id'] ?? 'Unknown', 0, 8) }}
-                                                    @endif
-                                                </div>
-                                                <div class="text-sm text-base-content/70">
-                                                    @if(isset($account['currency']))
-                                                        {{ $account['currency'] }}
-                                                    @endif
-                                                    @if(isset($account['cashAccountType']))
-                                                        • {{ $account['cashAccountType'] }}
-                                                    @endif
-                                                    @if(isset($account['ownerName']))
-                                                        • {{ $account['ownerName'] }}
-                                                    @endif
-                                                </div>
-                                                @if(isset($account['maskedPan']))
-                                                    <div class="text-xs text-base-content/50">Card ending {{ $account['maskedPan'] }}</div>
-                                                @endif
-                                                @if(isset($account['usage']))
-                                                    <div class="text-xs text-base-content/50">{{ $account['usage'] }} account</div>
-                                                @endif
-                                            </div>
-                                            <div class="text-right">
-                                                @if(isset($account['status']) && $account['status'] === 'rate_limited')
-                                                    <div class="text-sm font-medium text-warning">Rate Limited</div>
-                                                    <div class="text-xs text-warning/70">{{ $account['rate_limit_error'] ?? 'API rate limit exceeded' }}</div>
-                                                @else
-                                                    <div class="text-sm font-medium">{{ $account['status'] ?? 'Unknown Status' }}</div>
-                                                    <div class="text-xs text-base-content/50">
-                                                        {{ \Carbon\Carbon::parse($account['created'] ?? '')->format('M j, Y') ?? 'Unknown Date' }}
-                                                    </div>
-                                                @endif
-                                            </div>
-                                        </div>
-                                    </div>
-                                @endforeach
-                            @endif
+                                </label>
+                            @endforeach
                         </div>
+                        @error('types')
+                            <div class="text-xs text-error mt-2">{{ $message }}</div>
+                        @enderror
                     </div>
-                @endif
 
                     <!-- Per-type configuration sections (includes per-instance refresh time) -->
                     @foreach (($types ?? []) as $typeKey => $meta)
@@ -156,16 +60,11 @@
                                 <!-- Per-instance update frequency -->
                                 <div>
                                     <div class="mb-1 text-sm font-medium">{{ __('Update frequency (minutes)') }}</div>
-                                    <x-input type="number" min="{{ $group->service === 'gocardless' ? 1440 : 5 }}" step="1" name="config[{{ $typeKey }}][update_frequency_minutes]" value="{{ old('config.'.$typeKey.'.update_frequency_minutes', $group->service === 'gocardless' ? 1440 : 60) }}" />
-                                    @error('config[{{ $typeKey }}][update_frequency_minutes')
+                                    <x-input type="number" min="5" step="1" name="config[{{ $typeKey }}][update_frequency_minutes]" value="{{ old('config.'.$typeKey.'.update_frequency_minutes', 60) }}" />
+                                    @error('config.'.$typeKey.'.update_frequency_minutes')
                                         <div class="text-xs text-error mt-1">{{ $message }}</div>
                                     @enderror
-                                    <div class="text-xs text-base-content/70 mt-1">
-                                        {{ __('How often to fetch data for this instance') }}
-                                        @if($group->service === 'gocardless')
-                                            <br><span class="text-warning">⚠️ GoCardless has strict rate limits (4 requests/day). Recommended: 24+ hours.</span>
-                                        @endif
-                                    </div>
+                                    <div class="text-xs text-base-content/70 mt-1">{{ __('How often to fetch data for this instance') }}</div>
                                 </div>
 
                                 @foreach (($meta['schema'] ?? []) as $field => $config)
@@ -194,15 +93,6 @@
                                              @error('config.'.$typeKey.'.'.$field)
                                                  <div class="text-xs text-error mt-1">{{ $message }}</div>
                                              @enderror
-                                        @elseif(($config['type'] ?? 'string') === 'string' && isset($config['options']))
-                                              <select name="config[{{ $typeKey }}][{{ $field }}]" class="select select-bordered">
-                                                  @foreach($config['options'] ?? [] as $value => $label)
-                                                      <option value="{{ $value }}" @selected(old('config.'.$typeKey.'.'.$field) == $value)>{{ $label }}</option>
-                                                  @endforeach
-                                              </select>
-                                              @error('config.'.$typeKey.'.'.$field)
-                                                  <div class="text-xs text-error mt-1">{{ $message }}</div>
-                                              @enderror
                                         @else
                                              <x-input name="config[{{ $typeKey }}][{{ $field }}]" value="{{ old('config.'.$typeKey.'.'.$field) }}" />
                                              @error('config.'.$typeKey.'.'.$field)
